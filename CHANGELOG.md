
# Change Log
All notable changes to COMMIT will be documented in this file.

<<<<<<< HEAD
## [1.3.8] - 2020-05-25

### Changed
- Modify setup.py and fix spams dependency
=======
## [1.3.8] - 2020-05-12

### Changed
- Improvements to the COMMIT_debugger.
>>>>>>> 4a3e9eea

## [1.3.7] - 2020-04-25

### Changed
- Adapt demos to use d_perps instead of ICVFs for setting model parameters.

## [1.3.6] - 2020-04-22

### Fixed
- Bug when the selected model has EC compartments but no peaks are provided (in trk2dictionary).

## [1.3.5] - 2020-04-08

### Added
- Parameter 'min_fiber_len' in trk2dictionary to discard streamlines shorter than a given length in mm.

### Fixed
- Bug when 'points_to_skip' was higher then streamline length.
- Few corrections to docstring of trk2dictionary.

## [1.3.4] - 2020-04-02

### Changed
- Added colorized output. NB: needs AMICO 1.2.0 or above.

## [1.3.3] - 2020-03-31

### Added
- Added possibility to save the predicted DW-MR signal in save_results.
 
### Fixed
- Minor cleanup.

## [1.3.2] - 2020-03-27

### Added
- Check if dictionary (upon loading) and data have the same geometry.
 
### Fixed
- Bug while saving coefficients in save_results.

## [1.3.1] - 2020-03-27

### Fixed
- Improved the loading of the streamlines in trk2dictionary

## [1.3] - 2019-10-30

This version of COMMIT *is not compatible* with [AMICO](https://github.com/daducci/AMICO) v1.0.1 of below. If you update COMMIT to this version, please update AMICO to version 1.1.0 or above.
 
### Added
- Changelog file to keep tracking of the COMMIT versions.
 
### Changed
- Added compatibility with low resolution LUTs.
 
### Fixed
- Nothing.<|MERGE_RESOLUTION|>--- conflicted
+++ resolved
@@ -2,17 +2,15 @@
 # Change Log
 All notable changes to COMMIT will be documented in this file.
 
-<<<<<<< HEAD
-## [1.3.8] - 2020-05-25
+## [1.3.9] - 2020-06-09
 
 ### Changed
-- Modify setup.py and fix spams dependency
-=======
+- Modify setup.py and fix spams dependencies
+
 ## [1.3.8] - 2020-05-12
 
 ### Changed
 - Improvements to the COMMIT_debugger.
->>>>>>> 4a3e9eea
 
 ## [1.3.7] - 2020-04-25
 
