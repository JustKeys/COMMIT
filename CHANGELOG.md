
# Change Log
All notable changes to COMMIT will be documented in this file.

<<<<<<< HEAD
## [1.5.0] - 2021-06-19
=======
## [1.5.0] - 2021-05-07
>>>>>>> e786d2c3

### Added
- The possibility to specify a voxel confidence map

### Fixed
- Set license: BSD-3-Clause License 
- Idx in groups if there are streamlines no kept in the dictionary

### Changed
- Loading of nii data using (np.asanyarray( nii.dataobj )) in core and trk2dictionary
- confidence_map from float64 to float32

## [1.4.6] - 2021-03-25

### Fixed
- Length of short segments to neglect
- Streamline weights, in case of blur, are properly scaled

## [1.4.5] - 2021-02-08

### Fixed
- operator.pyxbld: Changed the condition to create a new operator
- trk2dictionary.pyx: Check that the tractogram exists before trying to
            load it and remove the try section
- trk2dictionary.run(): fixed bug with blur parameters and computing the blur

### Added
- core.pyx: Add to the function build_operator the parameter build_dir

### Changed
- core.pyx: The function build_operator checks if the LUT configuration
            changed before build a new operator
- verbose variables in core.pyx and solvers.py changed to be boolean
- trk2dictionary.run(): removed 'points_to_skip' option

## [1.4.4] - 2020-10-28

### Changed
- Option to set one single direction in the resolution of the LUT

## [1.4.3] - 2020-10-22

### Added
- store model parameters to results.pickle

## [1.4.2] - 2020-10-22

### Fixed
- trk2dictionary.run(): check for invalid parameters passed to the blur

## [1.4.1] - 2020-10-21

### Fixed
- operator.pyxbld: Changed the condition to create a new operator

### Added
- COMMIT version is stored in results.pickle
- COMMIT version is stored in output NIFTI files

## [1.4.0.4] - 2020-09-24

### Fixed
- trk2dictionary.run(): bug in the blurring functionality
- trk2dictionary.run(): 'blur_sigma' defaults to 0

## [1.4.0.3] - 2020-08-07

### Fixed
- COMMIT_debugger: compilation problem
- COMMIT_debugger: wrong visualization in Linux

## [1.4.0.2] - 2020-08-07

### Changed
- Moved the documentation to the Wiki

## [1.4.0.1] - 2020-08-03

### Changed
- Updated the installation guide

## [1.4.0.0] - 2020-07-30

### Changed
- trk2dictionary.run(): removed 'gen_trk' option
- save_results(): removed 'save_coeff' and 'save_opt_details' parameters
- save_results(): now saving only streamline_weights.txt (not anymore xic.txt, xec.txt, xiso.txt)
- load_dictionary(): renamed 'use_mask' to 'use_all_voxels_in_mask'
- Removed unused 'dictionary_ndirs.dict' file
- trk2dictionary.run(): 'min_fiber_len' defaults to 0.0 for backward compatibility

### Added
- added 'get_coeffs()' function to get all estimated coefficients
- save_results(): added 'stat_coeffs' parameter for saving streamline weights
- trk2dictionary.run(): added 'max_fiber_len' parameter to discard long streamlines
- load_data(): added 'b0_min_signal' to discard voxels with very low signal

## [1.3.9] - 2020-06-09

### Changed
- Modify setup.py and fix spams dependencies

## [1.3.8] - 2020-05-12

### Changed
- Improvements to the COMMIT_debugger.

## [1.3.7] - 2020-04-25

### Changed
- Adapt demos to use d_perps instead of ICVFs for setting model parameters.

## [1.3.6] - 2020-04-22

### Fixed
- Bug when the selected model has EC compartments but no peaks are provided (in trk2dictionary).

## [1.3.5] - 2020-04-08

### Added
- Parameter 'min_fiber_len' in trk2dictionary to discard streamlines shorter than a given length in mm.

### Fixed
- Bug when 'points_to_skip' was higher then streamline length.
- Few corrections to docstring of trk2dictionary.

## [1.3.4] - 2020-04-02

### Changed
- Added colorized output. NB: needs AMICO 1.2.0 or above.

## [1.3.3] - 2020-03-31

### Added
- Added possibility to save the predicted DW-MR signal in save_results.

### Fixed
- Minor cleanup.


## [1.3.2] - 2020-03-27

### Added
- Check if dictionary (upon loading) and data have the same geometry.

### Fixed
- Bug while saving coefficients in save_results.


## [1.3.1] - 2020-03-27

### Fixed
- Improved the loading of the streamlines in trk2dictionary


## [1.3] - 2019-10-30

This version of COMMIT *is not compatible* with [AMICO](https://github.com/daducci/AMICO) v1.0.1 of below. If you update COMMIT to this version, please update AMICO to version 1.1.0 or above.

### Added
- Changelog file to keep tracking of the COMMIT versions.

### Changed
- Added compatibility with low resolution LUTs.

### Fixed
- Nothing.<|MERGE_RESOLUTION|>--- conflicted
+++ resolved
@@ -2,11 +2,7 @@
 # Change Log
 All notable changes to COMMIT will be documented in this file.
 
-<<<<<<< HEAD
 ## [1.5.0] - 2021-06-19
-=======
-## [1.5.0] - 2021-05-07
->>>>>>> e786d2c3
 
 ### Added
 - The possibility to specify a voxel confidence map
