--- conflicted
+++ resolved
@@ -2,33 +2,25 @@
 # Change Log
 All notable changes to COMMIT will be documented in this file.
 
-<<<<<<< HEAD
 ## `v2.0.0`
-_2023-03-16_
+_2023-03-21_
 
 ### Changed 🛠️
 - Default `ndirs=500` in `core.generate_kernels()` and in `trk2dictionary.run()`
 - Expire the deprecated `ndirs` parameter in `amico.core.setup()`
 - Expire the deprecated `filename_trk` and `gen_trk` parameters in `trk2dictionary.run()`
 - Removed unused parameter `ndirs` from `trk2dictionary_c.cpp()`
+- Build output goes into `build`
 
 ### Added ✨
 - Added trk2dictionary.run() parameter `blur_clust_thr`
 - Implemented clustering in trk2dictionary
 - Added trk2dictionary.run() parallel computation
 - Added trk2dictionary.run() parameter `threads`
+- Parallel compilation
 
 ### Fixed 🐛
 - Bugfixes
-=======
-## [1.6.5] - 2023-02-18
-
-### Changed
-- Build output goes into 'build'
-
-### Added
-- Parallel compilation
->>>>>>> a2a4d458
 
 ## [1.6.4] - 2023-02-14
 
