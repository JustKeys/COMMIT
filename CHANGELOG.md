
# Change Log
All notable changes to COMMIT will be documented in this file.

<<<<<<< HEAD

## [1.5.0] - 2020-10-23

### Added
- Added the possibility to specify a voxel confidence map
=======
## [1.4.4] - 2020-10-28
 
### Changed
- Option to set one single direction in the resolution of the LUT
>>>>>>> ad3edd49

## [1.4.3] - 2020-10-22

### Added
- store model parameters to results.pickle

## [1.4.2] - 2020-10-22

### Fixed
- trk2dictionary.run(): check for invalid parameters passed to the blur

## [1.4.1] - 2020-10-21

### Fixed
- operator.pyxbld: Changed the condition to create a new operator

### Added
- COMMIT version is stored in results.pickle
- COMMIT version is stored in output NIFTI files

## [1.4.0.4] - 2020-09-24

### Fixed
- trk2dictionary.run(): bug in the blurring functionality
- trk2dictionary.run(): 'blur_sigma' defaults to 0

## [1.4.0.3] - 2020-08-07

### Fixed
- COMMIT_debugger: compilation problem
- COMMIT_debugger: wrong visualization in Linux

## [1.4.0.2] - 2020-08-07

### Changed
- Moved the documentation to the Wiki

## [1.4.0.1] - 2020-08-03

### Changed
- Updated the installation guide

## [1.4.0.0] - 2020-07-30

### Changed
- trk2dictionary.run(): removed 'gen_trk' option
- save_results(): removed 'save_coeff' and 'save_opt_details' parameters
- save_results(): now saving only streamline_weights.txt (not anymore xic.txt, xec.txt, xiso.txt)
- load_dictionary(): renamed 'use_mask' to 'use_all_voxels_in_mask'
- Removed unused 'dictionary_ndirs.dict' file
- trk2dictionary.run(): 'min_fiber_len' defaults to 0.0 for backward compatibility

### Added
- added 'get_coeffs()' function to get all estimated coefficients
- save_results(): added 'stat_coeffs' parameter for saving streamline weights
- trk2dictionary.run(): added 'max_fiber_len' parameter to discard long streamlines
- load_data(): added 'b0_min_signal' to discard voxels with very low signal

## [1.3.9] - 2020-06-09

### Changed
- Modify setup.py and fix spams dependencies

## [1.3.8] - 2020-05-12

### Changed
- Improvements to the COMMIT_debugger.

## [1.3.7] - 2020-04-25

### Changed
- Adapt demos to use d_perps instead of ICVFs for setting model parameters.

## [1.3.6] - 2020-04-22

### Fixed
- Bug when the selected model has EC compartments but no peaks are provided (in trk2dictionary).

## [1.3.5] - 2020-04-08

### Added
- Parameter 'min_fiber_len' in trk2dictionary to discard streamlines shorter than a given length in mm.

### Fixed
- Bug when 'points_to_skip' was higher then streamline length.
- Few corrections to docstring of trk2dictionary.

## [1.3.4] - 2020-04-02

### Changed
- Added colorized output. NB: needs AMICO 1.2.0 or above.

## [1.3.3] - 2020-03-31

### Added
- Added possibility to save the predicted DW-MR signal in save_results.
 
### Fixed
- Minor cleanup.


## [1.3.2] - 2020-03-27

### Added
- Check if dictionary (upon loading) and data have the same geometry.
 
### Fixed
- Bug while saving coefficients in save_results.


## [1.3.1] - 2020-03-27

### Fixed
- Improved the loading of the streamlines in trk2dictionary


## [1.3] - 2019-10-30

This version of COMMIT *is not compatible* with [AMICO](https://github.com/daducci/AMICO) v1.0.1 of below. If you update COMMIT to this version, please update AMICO to version 1.1.0 or above.
 
### Added
- Changelog file to keep tracking of the COMMIT versions.
 
### Changed
- Added compatibility with low resolution LUTs.
 
### Fixed
- Nothing.<|MERGE_RESOLUTION|>--- conflicted
+++ resolved
@@ -2,18 +2,15 @@
 # Change Log
 All notable changes to COMMIT will be documented in this file.
 
-<<<<<<< HEAD
 
-## [1.5.0] - 2020-10-23
+## [1.4.5] - 2020-10-23
 
 ### Added
 - Added the possibility to specify a voxel confidence map
-=======
 ## [1.4.4] - 2020-10-28
  
 ### Changed
 - Option to set one single direction in the resolution of the LUT
->>>>>>> ad3edd49
 
 ## [1.4.3] - 2020-10-22
 
