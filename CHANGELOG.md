--- conflicted
+++ resolved
@@ -2,19 +2,17 @@
 # Change Log
 All notable changes to COMMIT will be documented in this file.
 
-<<<<<<< HEAD
-## [1.6.4] - 2023-02-14
-
-### Fixed
-- Invalid command 'bdist_wheel' error when install with pip<=20.0.2
-=======
 ## [2.0.0] - 2023-##-##
 
 ### Changed
 - Default `ndirs=500` in `core.generate_kernels()` and in `trk2dictionary.run()`
 - Expire the deprecated `ndirs` parameter in `amico.core.setup()`
 - Expire the deprecated `filename_trk` and `gen_trk` parameters in `trk2dictionary.run()`
->>>>>>> aec869ce
+
+## [1.6.4] - 2023-02-14
+
+### Fixed
+- Invalid command 'bdist_wheel' error when install with pip<=20.0.2
 
 ## [1.6.3] - 2022-10-21
 
