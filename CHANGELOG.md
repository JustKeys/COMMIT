--- conflicted
+++ resolved
@@ -2,17 +2,15 @@
 # Change Log
 All notable changes to COMMIT will be documented in this file.
 
-<<<<<<< HEAD
-## [1.5.0] - 2021-02-09
+## [1.5.0] - 2021-04-16
 
 - Added the possibility to specify a voxel confidence map
-=======
+
 ## [1.4.6] - 2021-03-25
 
 ### Fixed
 - Length of short segments to neglect
 - Streamline weights, in case of blur, are properly scaled
->>>>>>> 58e0ad71
 
 ## [1.4.5] - 2021-02-08
 
