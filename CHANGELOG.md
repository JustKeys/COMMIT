--- conflicted
+++ resolved
@@ -1,5 +1,4 @@
 # Change Log
-<<<<<<< HEAD
 ### All notable changes to `COMMIT` will be documented in this file.
 
 ## `v2.0.0`<br>_2023-09-14_
@@ -23,18 +22,14 @@
 
 ### 🐛Fixed
 - Bugfixes
-=======
-All notable changes to COMMIT will be documented in this file.
+
+---
 
 ## [1.6.5] - 2023-08-03
 
 ### Changed
 - Build output goes into 'build'
 - Require `dmri-amico>=1.3.2,<2.0.0`
->>>>>>> d53d92ff
-
----
----
 
 ### Fixed
 - Solve [#121](https://github.com/daducci/COMMIT/issues/121)
