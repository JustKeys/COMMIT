#!python
#cython: language_level=3, boundscheck=False, wraparound=False, nonecheck=False, cdivision=True, initializedcheck=False, binding=False
cimport cython
import numpy as np
cimport numpy as np

import time
import glob
import sys
from os import makedirs, remove, getcwd, listdir
from os.path import exists, join as pjoin, isfile, isdir
import nibabel
import pickle
import commit.models
import commit.solvers
import amico.scheme
import amico.lut
from dicelib.ui import __logger__ as logger
from dicelib.ui import ProgressBar
from dicelib import ui
from importlib import reload, invalidate_caches
import pyximport
from pkg_resources import get_distribution



def setup( lmax=12 ) :
    """General setup/initialization of the COMMIT framework.

    Parameters
    ----------
    lmax : int
        Maximum SH order to use for the rotation phase (default : 12)
    """
    amico.setup( lmax )


def load_dictionary_info( filename ):
    """Function to load dictionary info file

    Parameters
    ----------
    filename : string
        This value is always COMMIT_PATH + dictionary_info.pickle
    """
    if not isfile( filename ):
        logger.error( 'Dictionary is outdated or not found. Execute "trk2dictionary" script first' )
    with open( filename, 'rb' ) as dictionary_info_file:
        if sys.version_info.major == 3:
            aux = pickle.load( dictionary_info_file, fix_imports=True, encoding='bytes' )
            # Pickle files written by Python 2 are loaded with byte
            # keys, whereas those written by Python 3 are loaded with
            # str keys, even when both are written using protocol=2
            result_aux = {(k.decode() if hasattr(k,"decode") else k): v for k, v in aux.items()}
            return result_aux
        else:
            return pickle.load( dictionary_info_file )


cdef class Evaluation :
    """Class to hold all the information (data and parameters) when performing an
    evaluation with the COMMIT framework.
    """
    cdef public niiDWI
    cdef public niiDWI_img
    cdef public scheme
    cdef public model
    cdef public KERNELS
    cdef public DICTIONARY
    cdef public THREADS
    cdef public A
    cdef public regularisation_params
    cdef public x
    cdef public CONFIG
    cdef public temp_data
    cdef public confidence_map_img

    def __init__( self, study_path='.', subject='.' ) :
        """Setup the data structures with default values.

        Parameters
        ----------
        study_path : string
            The path to the folder containing all the subjects from one study (default : '.')
        subject : string
            The path (relative to previous folder) to the subject folder (default : '.')
        """
        self.niiDWI                 = None # set by "load_data" method
        self.scheme                 = None # set by "load_data" method
        self.model                  = None # set by "set_model" method
        self.KERNELS                = None # set by "load_kernels" method
        self.DICTIONARY             = None # set by "load_dictionary" method
        self.THREADS                = None # set by "set_threads" method
        self.A                      = None # set by "build_operator" method
        self.regularisation_params  = None # set by "set_regularisation" method
        self.x                      = None # set by "fit" method
        self.confidence_map_img     = None # set by "fit" method
        self.verbose                = 3

        # store all the parameters of an evaluation with COMMIT
        self.CONFIG = {}
        self.temp_data = {}
        self.set_config('version', get_distribution('dmri-commit').version)
        self.set_config('study_path', study_path)
        self.set_config('subject', subject)
        self.set_config('DATA_path', pjoin( study_path, subject ))

        self.set_config('doNormalizeSignal', True)
        self.set_config('doMergeB0', False)
        self.set_config('doNormalizeKernels', True)
        self.set_config('doDemean', False)
        self.set_config('doNormalizeMaps', False)

        ui.set_verbose( self.verbose )


    def set_verbose( self, verbose ) :
        """Set the verbosity level of the logger.

        Parameters
        ----------
        verbose : int
            The verbosity level (0: only errors, 1: errors and warnings, 2: errors, warnings and info, 3: errors, warnings, info and progress bars, 4: errors, warnings, info, progress bars and debug)
        """
        self.verbose = verbose
        ui.set_verbose( verbose )

    def set_config( self, key, value ) :
        self.CONFIG[ key ] = value
        self.temp_data[ key ] = value


    def get_config( self, key ) :
        return self.CONFIG.get( key )


    def get_temp_data( self, key ) :
        return self.temp_data.get( key )


    def load_data( self, dwi_filename, scheme_filename=None, b0_thr=0, b0_min_signal=0, replace_bad_voxels=None ) :
        """Load the diffusion signal and its corresponding acquisition scheme.

        Parameters
        ----------
        dwi_filename : string
            The filename of the DWI data, relative to the subject folder.
        scheme_filename : string
            The file name of the corresponding acquisition scheme.
            If None, assumes the data is scalar, i.e. 1 value per voxel.
        b0_thr : float
            The threshold below which a b-value is considered a b0 (default : 0)
        b0_min_signal : float
            Crop to zero the signal in voxels where the b0 <= b0_min_signal * mean(b0[b0>0]) (default : 0)
        replace_bad_voxels : float, optional
            Value to be used to fill NaN and Inf values in the signal. (default : do nothing)
        """

        # Loading data and acquisition scheme
        tic = time.time()
        logger.info( '\n-> Loading data:' )

        logger.subinfo('Acquisition scheme:', indent_lvl=1, indent_char='*' )
        if scheme_filename is not None:
            self.set_config('scheme_filename', scheme_filename)
            self.set_config('b0_thr', b0_thr)
            logger.subinfo('diffusion-weighted signal', indent_char='-', indent_lvl=2)
            self.scheme = amico.scheme.Scheme( pjoin( self.get_config('DATA_path'), scheme_filename), b0_thr )
            logger.subinfo('%d samples, %d shells' % ( self.scheme.nS, len(self.scheme.shells) ) , indent_lvl=2, indent_char='-' )
            logger.subinfo('%d @ b=0' % ( self.scheme.b0_count ), indent_lvl=2, indent_char='-' )
            scheme_string = ''
            for i in xrange(len(self.scheme.shells)) :
                scheme_string += ', %d @ b=%.1f' % ( len(self.scheme.shells[i]['idx']), self.scheme.shells[i]['b'] )
            logger.subinfo( scheme_string[2:])
        else:
            # if no scheme is passed, assume data is scalar
            self.scheme = amico.scheme.Scheme( np.array( [[0,0,0,1000]] ), 0 )
            logger.subinfo('scalar map', indent_char='-', indent_lvl=2)

        logger.subinfo(' Signal dataset:', indent_lvl=1, indent_char='*' )
        self.set_config('dwi_filename', dwi_filename)
        self.set_config('b0_min_signal', b0_min_signal)
        self.set_config('replace_bad_voxels', replace_bad_voxels)
        self.niiDWI  = nibabel.load( pjoin( self.get_config('DATA_path'), dwi_filename) )
        self.niiDWI_img = np.asanyarray( self.niiDWI.dataobj ).astype(np.float32)
        if self.niiDWI_img.ndim ==3 :
            self.niiDWI_img = np.expand_dims( self.niiDWI_img, axis=3 )
        hdr = self.niiDWI.header if nibabel.__version__ >= '2.0.0' else self.niiDWI.get_header()
        self.set_config('dim', self.niiDWI_img.shape[0:3])
        self.set_config('pixdim', tuple( hdr.get_zooms()[:3] ))
        logger.subinfo('dim    : %d x %d x %d x %d' % self.niiDWI_img.shape, indent_lvl=2, indent_char='-' )
        logger.subinfo('pixdim : %.3f x %.3f x %.3f' % self.get_config('pixdim'), indent_lvl=2, indent_char='-' )
        logger.subinfo('values : min=%.2f, max=%.2f, mean=%.2f' % ( self.niiDWI_img.min(), self.niiDWI_img.max(), self.niiDWI_img.mean() ), indent_lvl=2, indent_char='-' )

        if self.scheme.nS != self.niiDWI_img.shape[3] :
            logger.error( 'Scheme does not match with input data' )
        if self.scheme.dwi_count == 0 :
            logger.error( 'There are no DWI volumes in the data' )

        # Check for Nan or Inf values in raw data
        if np.isnan(self.niiDWI_img).any() or np.isinf(self.niiDWI_img).any():
            if replace_bad_voxels is not None:
                logger.warning(f'Nan or Inf values in the raw signal. They will be replaced with: {replace_bad_voxels}')
                np.nan_to_num(self.niiDWI_img, copy=False, nan=replace_bad_voxels, posinf=replace_bad_voxels, neginf=replace_bad_voxels)
            else:
                logger.error('Nan or Inf values in the raw signal. Try using the "replace_bad_voxels" or "b0_min_signal" parameters when calling "load_data()"')

        logger.info( '   [ %.1f seconds ]' % ( time.time() - tic ) )

        # Preprocessing
        if self.get_config('scheme_filename') is not None:
            tic = time.time()
            logger.info( '\n-> Preprocessing:' )

            if self.get_config('doNormalizeSignal') :
                if self.scheme.b0_count > 0:
                    logger.subinfo(' Normalizing to b0', with_progress=True, indent_lvl=1, indent_char='*')
                    with ProgressBar(disable=self.verbose < 3, hide_on_exit=True, subinfo=True) as pbar:
                        b0 = np.mean( self.niiDWI_img[:,:,:,self.scheme.b0_idx], axis=3 )
                        idx = b0 <= b0_min_signal * b0[b0>0].mean()
                        b0[ idx ] = 1
                        b0 = 1.0 / b0
                        b0[ idx ] = 0
                        for i in xrange(self.scheme.nS) :
                            self.niiDWI_img[:,:,:,i] *= b0
                    logger.subinfo( '[ min=%.2f, max=%.2f, mean=%.2f ]' % ( self.niiDWI_img.min(), self.niiDWI_img.max(), self.niiDWI_img.mean() ), indent_lvl=1 )
                    del idx, b0
                else :
                    logger.warning( 'There are no b0 volumes for normalization' )

            if self.scheme.b0_count > 1:
                if self.get_config('doMergeB0') :
                    logger.subinfo(' Merging multiple b0 volume(s)', indent_char='*', indent_lvl=1)
                    mean = np.expand_dims( np.mean( self.niiDWI_img[:,:,:,self.scheme.b0_idx], axis=3 ), axis=3 )
                    self.niiDWI_img = np.concatenate( (mean, self.niiDWI_img[:,:,:,self.scheme.dwi_idx]), axis=3 )
                    del mean
                else :
                    logger.subinfo(' Keeping all b0 volume(s)', indent_char='*', indent_lvl=1)
                logger.subinfo('[ %d x %d x %d x %d ]' % self.niiDWI_img.shape )

            if self.get_config('doDemean'):
                mean = np.repeat( np.expand_dims(np.mean(self.niiDWI_img,axis=3),axis=3), self.niiDWI_img.shape[3], axis=3 )
                self.niiDWI_img = self.niiDWI_img - mean
                logger.subinfo(' Demeaning signal [ min=%.2f, max=%.2f, mean=%.2f ]' % ( self.niiDWI_img.min(), self.niiDWI_img.max(), self.niiDWI_img.mean() ), indent_lvl=1, indent_char='*' )

            # Check for Nan or Inf values in pre-processed data
            if np.isnan(self.niiDWI_img).any() or np.isinf(self.niiDWI_img).any():
                if replace_bad_voxels is not None:
                    logger.warning(f'Nan or Inf values in the signal after the pre-processing. They will be replaced with: {replace_bad_voxels}')
                    np.nan_to_num(self.niiDWI_img, copy=False, nan=replace_bad_voxels, posinf=replace_bad_voxels, neginf=replace_bad_voxels)
                else:
                    logger.error('Nan or Inf values in the signal after the pre-processing. Try using the "replace_bad_voxels" or "b0_min_signal" parameters when calling "load_data()"')

            logger.info( '   [ %.1f seconds ]' % ( time.time() - tic ) )


    def set_model( self, model_name ) :
        """Set the model to use to describe the signal contributions in each voxel.

        Parameters
        ----------
        model_name : string
            The name of the model (must match a class name in "commit.models" module)
        """
        # Call the specific model constructor
        if hasattr(commit.models, model_name ) :
            self.model = getattr(commit.models, model_name)()
        else :
            logger.error( 'Model "%s" not recognized' % model_name )

        self.set_config('ATOMS_path', pjoin( self.get_config('study_path'), 'kernels', self.model.id ))


    def generate_kernels( self, regenerate=False, lmax=12, ndirs=500 ) :
        """Generate the high-resolution response functions for each compartment.
        Dispatch to the proper function, depending on the model.

        Parameters
        ----------
        regenerate : boolean
            Regenerate kernels if they already exist (default : False)
        lmax : int
            Maximum SH order to use for the rotation procedure (default : 12)
        ndirs : int
            Number of directions on the half of the sphere representing the possible orientations of the response functions (default : 500)
        """
        logger.info( 'Simulating with "%s" model:' % self.model.name )

        if not amico.lut.is_valid( ndirs ):
            logger.error( 'Unsupported value for ndirs.\nNote: Supported values for ndirs are [1, 500 (default), 1000, 1500, 2000, 2500, 3000, 3500, 4000, 4500, 5000, 5500, 6000, 6500, 7000, 7500, 8000, 8500, 9000, 9500, 10000, 32761]' )
        if self.scheme is None :
            logger.error( 'Scheme not loaded; call "load_data()" first' )
        if self.model is None :
            logger.error( 'Model not set; call "set_model()" method first' )
        if self.model.id=='VolumeFractions' and ndirs!=1:
            ndirs = 1
            logger.subinfo(' Forcing "ndirs" to 1 because model is isotropic', indent_char='*', indent_lvl=1)
        if 'commitwipmodels' in sys.modules :
            if self.model.restrictedISO is not None and ndirs!=1:
                ndirs = 1
                logger.subinfo(' Forcing "ndirs" to 1 because model is isotropic', indent_char='*', indent_lvl=1)
 
        # store some values for later use
        self.set_config('lmax', lmax)
        self.set_config('ndirs', ndirs)
        self.set_config('model', self.model.get_params())
        self.model.scheme = self.scheme

        # check if kernels were already generated
        tmp = glob.glob( pjoin(self.get_config('ATOMS_path'),'A_*.npy') )
        if len(tmp)>0 and not regenerate :
            logger.subinfo( '   [ Kernels already computed. Use option "regenerate=True" to force regeneration ]' )
            return

        # create folder or delete existing files (if any)
        if not exists( self.get_config('ATOMS_path') ) :
            makedirs( self.get_config('ATOMS_path') )
        else :
            for f in glob.glob( pjoin(self.get_config('ATOMS_path'),'*') ) :
                remove( f )

        # auxiliary data structures
        aux = amico.lut.load_precomputed_rotation_matrices( lmax, ndirs )
        idx_IN, idx_OUT = amico.lut.aux_structures_generate( self.scheme, lmax )

        # Dispatch to the right handler for each model
        tic = time.time()
        self.model.generate( self.get_config('ATOMS_path'), aux, idx_IN, idx_OUT, ndirs )
        logger.subinfo( '   [ %.1f seconds ]' % ( time.time() - tic ) )


    def load_kernels( self ) :
        """Load rotated kernels and project to the specific gradient scheme of this subject.
        Dispatch to the proper function, depending on the model.
        """
        if self.model is None :
            logger.error( 'Model not set; call "set_model()" method first' )
        if self.scheme is None :
            logger.error( 'Scheme not loaded; call "load_data()" first' )

        tic = time.time()
        logger.info( 'Resampling LUT for subject "%s":' % self.get_config('subject'), with_progress=True )
        with ProgressBar(disable=self.verbose < 3, hide_on_exit=True, subinfo=True) as pbar:
            # auxiliary data structures
            idx_OUT, Ylm_OUT = amico.lut.aux_structures_resample( self.scheme, self.get_config('lmax') )

            # Dispatch to the right handler for each model
            if self.get_config('doMergeB0') :
                logger.subinfo( 'Merging multiple b0 volume(s)...', indent_char='*', indent_lvl=1 )
            else :
                logger.subinfo( 'Keeping all b0 volume(s)...', indent_char='*', indent_lvl=1 )

            self.KERNELS = self.model.resample( self.get_config('ATOMS_path'), idx_OUT, Ylm_OUT, self.get_config('doMergeB0'), self.get_config('ndirs') )
            nIC  = self.KERNELS['wmr'].shape[0]
            nEC  = self.KERNELS['wmh'].shape[0]
            nISO = self.KERNELS['iso'].shape[0]

        # ensure contiguous arrays for C part
        self.KERNELS['wmr'] = np.ascontiguousarray( self.KERNELS['wmr'] )
        self.KERNELS['wmh'] = np.ascontiguousarray( self.KERNELS['wmh'] )
        self.KERNELS['iso'] = np.ascontiguousarray( self.KERNELS['iso'] )

        # De-mean kernels
        if self.get_config('doDemean') :
            logger.subinfo(' Demeaning signal', with_progress=True, indent_lvl=1, indent_char='*' )
            with ProgressBar(disable=self.verbose < 3, hide_on_exit=True, subinfo=True) as pbar:
                for j in xrange(self.get_config('ndirs')) :
                    for i in xrange(nIC) :
                        self.KERNELS['wmr'][i,j,:] -= self.KERNELS['wmr'][i,j,:].mean()
                    for i in xrange(nEC) :
                        self.KERNELS['wmh'][i,j,:] -= self.KERNELS['wmh'][i,j,:].mean()
                for i in xrange(nISO) :
                    self.KERNELS['iso'][i] -= self.KERNELS['iso'][i].mean()

        # Normalize atoms
        if self.get_config('doNormalizeKernels') :
            logger.subinfo(' Normalizing kernels', with_progress=True, indent_lvl=1, indent_char='*' )
            with ProgressBar(disable=self.verbose < 3, hide_on_exit=True, subinfo=True) as pbar:
                self.KERNELS['wmr_norm'] = np.zeros( nIC )
                for i in xrange(nIC) :
                    self.KERNELS['wmr_norm'][i] = np.linalg.norm( self.KERNELS['wmr'][i,0,:] )
                    for j in xrange(self.get_config('ndirs')) :
                        self.KERNELS['wmr'][i,j,:] /= self.KERNELS['wmr_norm'][i]

                self.KERNELS['wmh_norm'] = np.zeros( nEC )
                for i in xrange(nEC) :
                    self.KERNELS['wmh_norm'][i] = np.linalg.norm( self.KERNELS['wmh'][i,0,:] )
                    for j in xrange(self.get_config('ndirs')) :
                        self.KERNELS['wmh'][i,j,:] /= self.KERNELS['wmh_norm'][i]

                self.KERNELS['iso_norm'] = np.zeros( nISO )
                for i in xrange(nISO) :
                    self.KERNELS['iso_norm'][i] = np.linalg.norm( self.KERNELS['iso'][i,:] )
                    self.KERNELS['iso'][i,:] /= self.KERNELS['iso_norm'][i]

        logger.info( '   [ %.1f seconds ]' % ( time.time() - tic ) )


    cpdef load_dictionary( self, path, use_all_voxels_in_mask=False ) :
        """Load the sparse structure previously created with "trk2dictionary" script.

        Parameters
        ----------
        path : string
            Folder containing the output of the trk2dictionary script (relative to subject path)
        use_all_voxels_in_mask : boolean
            If False (default) the optimization will be conducted only on the voxels actually
            traversed by tracts. If True, then all voxels present in the mask specified in
            trk2dictionary.run(), i.e. "filename_mask" parameter, will be used instead.
            NB: if no mask was specified in trk2dictionary, this parameter is irrelevant.
        """
        if self.niiDWI is None :
            logger.error( 'Data not loaded; call "load_data()" first' )

        tic = time.time()
        logger.info( '\n-> Loading the dictionary:' )
        self.DICTIONARY = {}
        self.set_config('TRACKING_path', pjoin(self.get_config('DATA_path'),path))

        # check that ndirs of dictionary matches with that of the kernels
        dictionary_info = load_dictionary_info( pjoin(self.get_config('TRACKING_path'), 'dictionary_info.pickle') )
        if dictionary_info['ndirs'] != self.get_config('ndirs'):
            logger.error( '"ndirs" of the dictionary (%d) does not match with the kernels (%d)' % (dictionary_info['ndirs'], self.get_config('ndirs')) )
        self.DICTIONARY['ndirs'] = dictionary_info['ndirs']
        self.DICTIONARY['n_threads'] = dictionary_info['n_threads']

        # load mask
        self.set_config('dictionary_mask', 'mask' if use_all_voxels_in_mask else 'tdi' )
        mask_filename = pjoin(self.get_config('TRACKING_path'),'dictionary_%s.nii'%self.get_config('dictionary_mask'))
        if not exists( mask_filename ) :
            mask_filename += '.gz'
            if not exists( mask_filename ) :
                logger.error( 'Dictionary not found. Execute "trk2dictionary" script first' );
        niiMASK = nibabel.load( mask_filename )
        niiMASK_hdr = niiMASK.header if nibabel.__version__ >= '2.0.0' else niiMASK.get_header()
        if ( self.get_config('dim')[0]!=niiMASK.shape[0] or
             self.get_config('dim')[1]!=niiMASK.shape[1] or
             self.get_config('dim')[2]!=niiMASK.shape[2] or
             abs(self.get_config('pixdim')[0]-niiMASK_hdr['pixdim'][1])>1e-3 or
             abs(self.get_config('pixdim')[1]-niiMASK_hdr['pixdim'][2])>1e-3 or
             abs(self.get_config('pixdim')[2]-niiMASK_hdr['pixdim'][3])>1e-3 ) :
            logger.warning( 'Dictionary does not have the same geometry as the dataset' )
        self.DICTIONARY['MASK'] = ( np.asanyarray(niiMASK.dataobj ) > 0).astype(np.uint8)

        # segments from the tracts
        # ------------------------
        logger.subinfo(' Segments from the tracts... ', end='' )
        sys.stdout.flush()

        self.DICTIONARY['TRK'] = {}
        self.DICTIONARY['TRK']['kept']   = np.fromfile( pjoin(self.get_config('TRACKING_path'),'dictionary_TRK_kept.dict'), dtype=np.uint8 )
        self.DICTIONARY['TRK']['norm']   = np.fromfile( pjoin(self.get_config('TRACKING_path'),'dictionary_TRK_norm.dict'), dtype=np.float32 )
        self.DICTIONARY['TRK']['len']    = np.fromfile( pjoin(self.get_config('TRACKING_path'),'dictionary_TRK_len.dict'), dtype=np.float32 )
        self.DICTIONARY['TRK']['lenTot'] = np.fromfile( pjoin(self.get_config('TRACKING_path'),'dictionary_TRK_lenTot.dict'), dtype=np.float32 )


        self.DICTIONARY['IC'] = {}
        self.DICTIONARY['IC']['fiber'] = np.fromfile( pjoin(self.get_config('TRACKING_path'),'dictionary_IC_f.dict'), dtype=np.uint32 )
        self.DICTIONARY['IC']['v']     = np.fromfile( pjoin(self.get_config('TRACKING_path'),'dictionary_IC_v.dict'), dtype=np.uint32 )
        self.DICTIONARY['IC']['o']     = np.fromfile( pjoin(self.get_config('TRACKING_path'),'dictionary_IC_o.dict'), dtype=np.uint16 )
        self.DICTIONARY['IC']['len']   = np.fromfile( pjoin(self.get_config('TRACKING_path'),'dictionary_IC_len.dict'), dtype=np.float32 )
        self.DICTIONARY['IC']['n']     = self.DICTIONARY['IC']['fiber'].size
        self.DICTIONARY['IC']['nF']    = self.DICTIONARY['TRK']['norm'].size

        # reorder the segments based on the "v" field
        idx = np.argsort( self.DICTIONARY['IC']['v'], kind='mergesort' )
        self.DICTIONARY['IC']['v']     = self.DICTIONARY['IC']['v'][ idx ]
        self.DICTIONARY['IC']['o']     = self.DICTIONARY['IC']['o'][ idx ]
        self.DICTIONARY['IC']['fiber'] = self.DICTIONARY['IC']['fiber'][ idx ]
        self.DICTIONARY['IC']['len']   = self.DICTIONARY['IC']['len'][ idx ]
        del idx

        # divide the length of each segment by the fiber length so that all the columns of the linear operator will have same length
        # NB: it works in conjunction with the normalization of the kernels
        cdef :
            np.float32_t [:] sl = self.DICTIONARY['IC']['len']
            np.float32_t [:] tl = self.DICTIONARY['TRK']['norm']
            np.uint32_t  [:] f  = self.DICTIONARY['IC']['fiber']
            int s
        if self.get_config('doNormalizeKernels') :
            for s in xrange(self.DICTIONARY['IC']['n']) :
                sl[s] /= tl[ f[s] ]

        logger.subinfo('[ %d fibers and %d segments ]' % ( self.DICTIONARY['IC']['nF'], self.DICTIONARY['IC']['n'] ) )

        # segments from the peaks
        # -----------------------
        logger.subinfo(' Segments from the peaks', indent_char='*', indent_lvl=1 )

        self.DICTIONARY['EC'] = {}
        self.DICTIONARY['EC']['v']  = np.fromfile( pjoin(self.get_config('TRACKING_path'),'dictionary_EC_v.dict'), dtype=np.uint32 )
        self.DICTIONARY['EC']['o']  = np.fromfile( pjoin(self.get_config('TRACKING_path'),'dictionary_EC_o.dict'), dtype=np.uint16 )
        self.DICTIONARY['EC']['nE'] = self.DICTIONARY['EC']['v'].size

        # reorder the segments based on the "v" field
        idx = np.argsort( self.DICTIONARY['EC']['v'], kind='mergesort' )
        self.DICTIONARY['EC']['v'] = self.DICTIONARY['EC']['v'][ idx ]
        self.DICTIONARY['EC']['o'] = self.DICTIONARY['EC']['o'][ idx ]
        del idx

        logger.subinfo( '[ %d segments ]' % self.DICTIONARY['EC']['nE'] )

        # isotropic compartments
        # ----------------------
        logger.subinfo(' Isotropic contributions', indent_char='*', indent_lvl=1 )

        self.DICTIONARY['ISO'] = {}

        self.DICTIONARY['ISO']['v'] = np.fromfile( pjoin(self.get_config('TRACKING_path'),'dictionary_ISO_v.dict'), dtype=np.uint32 )
        self.DICTIONARY['ISO']['nV'] = self.DICTIONARY['ISO']['v'].size
            
        self.DICTIONARY['nV'] = self.DICTIONARY['MASK'].sum()

        # reorder the segments based on the "v" field
        idx = np.argsort( self.DICTIONARY['ISO']['v'], kind='mergesort' )
        self.DICTIONARY['ISO']['v'] = self.DICTIONARY['ISO']['v'][ idx ]
        del idx

        logger.subinfo( '[ %d voxels ]' % self.DICTIONARY['ISO']['nV'], indent_lvl=1 )
        
        # post-processing
        # ---------------
        logger.subinfo('Post-processing', indent_char='*', indent_lvl=1, with_progress=True )
        with ProgressBar(disable=self.verbose < 3, hide_on_exit=True, subinfo=True) as pbar:
            # get the indices to extract the VOI as in MATLAB (in place of DICTIONARY.MASKidx)
            idx = self.DICTIONARY['MASK'].ravel(order='F').nonzero()[0]
            self.DICTIONARY['MASK_ix'], self.DICTIONARY['MASK_iy'], self.DICTIONARY['MASK_iz'] = np.unravel_index( idx, self.DICTIONARY['MASK'].shape, order='F' )

            lut = np.zeros( self.get_config('dim'), dtype=np.uint32 ).ravel()
            for i in xrange(idx.size) :
                lut[ idx[i] ] = i
            self.DICTIONARY['IC'][ 'v'] = lut[ self.DICTIONARY['IC'][ 'v'] ]
            self.DICTIONARY['EC'][ 'v'] = lut[ self.DICTIONARY['EC'][ 'v'] ]
            self.DICTIONARY['ISO']['v'] = lut[ self.DICTIONARY['ISO']['v'] ]

        logger.info( '   [ %.1f seconds ]' % ( time.time() - tic ) )



    def set_threads( self, n=None ) :
        """Set the number of threads to use for the matrix-vector operations with A and A'.

        Parameters
        ----------
        n : integer
            Number of threads to use (default : number of CPUs in the system)
        """
        if n is None :
            # Use the same number of threads used in trk2dictionary
            n = self.DICTIONARY['n_threads']


        if n < 1 or n > 255 :
            logger.error( 'Number of threads must be between 1 and 255' )
        if self.DICTIONARY is None :
            logger.error( 'Dictionary not loaded; call "load_dictionary()" first' )
        if self.KERNELS is None :
            logger.error( 'Response functions not generated; call "generate_kernels()" and "load_kernels()" first' )

        self.THREADS = {}
        self.THREADS['n'] = n

        cdef :
            long [:] C
            long t, tot, i1, i2, N, c
            int i

        tic = time.time()
        logger.info( '\n-> Distributing workload to different threads:' )
        logger.subinfo(' Number of threads : %d' % n , indent_char='*' )

        # Distribute load for the computation of A*x product
        logger.subinfo(' A operator', indent_char='*', with_progress=True )
        with ProgressBar(disable=self.verbose < 3, hide_on_exit=True, subinfo=True) as pbar:
            if self.DICTIONARY['IC']['n'] > 0 :
                self.THREADS['IC'] = np.zeros( n+1, dtype=np.uint32 )
                if n > 1 :
                    N = np.floor( self.DICTIONARY['IC']['n']/n )
                    t = 1
                    tot = 0
                    C = np.bincount( self.DICTIONARY['IC']['v'] )
                    for c in C :
                        tot += c
                        if tot >= N and t <= n :
                            self.THREADS['IC'][t] = self.THREADS['IC'][t-1] + tot
                            t += 1
                            tot = 0
                self.THREADS['IC'][n] = self.DICTIONARY['IC']['n']

                # check if some threads are not assigned any segment
                if np.count_nonzero( np.diff( self.THREADS['IC'].astype(np.int32) ) <= 0 ) :
                    self.THREADS = None
                    logger.error( 'Too many threads for the IC compartments to evaluate; try decreasing the number', prefix='\n' )
            else :
                self.THREADS['IC'] = None

            if self.DICTIONARY['EC']['nE'] > 0 :
                self.THREADS['EC'] = np.zeros( n+1, dtype=np.uint32 )
                for i in xrange(n) :
                    self.THREADS['EC'][i] = np.searchsorted( self.DICTIONARY['EC']['v'], self.DICTIONARY['IC']['v'][ self.THREADS['IC'][i] ] )
                self.THREADS['EC'][n] = self.DICTIONARY['EC']['nE']

                # check if some threads are not assigned any segment
                if np.count_nonzero( np.diff( self.THREADS['EC'].astype(np.int32) ) <= 0 ) :
                    self.THREADS = None
                    logger.error( 'Too many threads for the EC compartments to evaluate; try decreasing the number', prefix='\n' )
            else :
                self.THREADS['EC'] = None

            if self.DICTIONARY['nV'] > 0 :
                self.THREADS['ISO'] = np.zeros( n+1, dtype=np.uint32 )
                for i in xrange(n) :
                    self.THREADS['ISO'][i] = np.searchsorted( self.DICTIONARY['ISO']['v'], self.DICTIONARY['IC']['v'][ self.THREADS['IC'][i] ] )
                self.THREADS['ISO'][n] = self.DICTIONARY['ISO']['nV']

                # check if some threads are not assigned any segment
                if np.count_nonzero( np.diff( self.THREADS['ISO'].astype(np.int32) ) <= 0 ) :
                    self.THREADS = None
                    logger.error( 'Too many threads for the ISO compartments to evaluate; try decreasing the number', prefix='\n' )
            else :
                self.THREADS['ISO'] = None


        # Distribute load for the computation of At*y product
        logger.subinfo('A\' operator', indent_char='*', with_progress=True )
        with ProgressBar(disable=self.verbose < 3, hide_on_exit=True, subinfo=True) as pbar:
            if self.DICTIONARY['IC']['n'] > 0 :
                self.THREADS['ICt'] = np.full( self.DICTIONARY['IC']['n'], n-1, dtype=np.uint8 )
                if n > 1 :
                    idx = np.argsort( self.DICTIONARY['IC']['fiber'], kind='mergesort' )
                    C = np.bincount( self.DICTIONARY['IC']['fiber'] )
                    t = tot = i1 = i2 = 0
                    N = np.floor(self.DICTIONARY['IC']['n']/n)
                    for c in C :
                        i2 += c
                        tot += c
                        if tot >= N :
                            self.THREADS['ICt'][ i1:i2 ] = t
                            t += 1
                            if t==n-1 :
                                break
                            i1 = i2
                            tot = c
                    self.THREADS['ICt'][idx] = self.THREADS['ICt'].copy()

            else :
                self.THREADS['ICt'] = None

            if self.DICTIONARY['EC']['nE'] > 0 :
                self.THREADS['ECt'] = np.zeros( n+1, dtype=np.uint32 )
                N = np.floor( self.DICTIONARY['EC']['nE']/n )
                for i in xrange(1,n) :
                    self.THREADS['ECt'][i] = self.THREADS['ECt'][i-1] + N
                self.THREADS['ECt'][n] = self.DICTIONARY['EC']['nE']

                # check if some threads are not assigned any segment
                if np.count_nonzero( np.diff( self.THREADS['ECt'].astype(np.int32) ) <= 0 ) :
                    self.THREADS = None
                    logger.error( 'Too many threads for the EC compartments to evaluate; try decreasing the number', prefix='\n' )
            else :
                self.THREADS['ECt'] = None

            if self.DICTIONARY['nV'] > 0 :
                self.THREADS['ISOt'] = np.zeros( n+1, dtype=np.uint32 )
                N = np.floor( self.DICTIONARY['ISO']['nV']/n )
                
                for i in xrange(1,n) :
                    self.THREADS['ISOt'][i] = self.THREADS['ISOt'][i-1] + N
                self.THREADS['ISOt'][n] = self.DICTIONARY['ISO']['nV']
                
                # check if some threads are not assigned any segment
                if np.count_nonzero( np.diff( self.THREADS['ISOt'].astype(np.int32) ) <= 0 ) :
                    self.THREADS = None
                    logger.error( 'Too many threads for the ISO compartments to evaluate; try decreasing the number', prefix='\n' )
            else :
                self.THREADS['ISOt'] = None

        logger.info( '   [ %.1f seconds ]' % ( time.time() - tic ) )


    def build_operator( self, build_dir=None ) :
        """Compile/build the operator for computing the matrix-vector multiplications by A and A'
        using the informations from self.DICTIONARY, self.KERNELS and self.THREADS.
        NB: needs to call this function to update pointers to data structures in case
            the data is changed in self.DICTIONARY, self.KERNELS or self.THREADS.

        Parameters
        ----------
        build_dir : string
            The folder in which to store the compiled files.
            If None (default), they will end up in the .pyxbld directory in the user’s home directory.
            If using this option, it is recommended to use a temporary directory, quit your python
                console between each build, and delete the content of the temporary directory.
        """
        if self.DICTIONARY is None :
            logger.error( 'Dictionary not loaded; call "load_dictionary()" first' )
        if self.KERNELS is None :
            logger.error( 'Response functions not generated; call "generate_kernels()" and "load_kernels()" first' )
        if self.THREADS is None :
            logger.error( 'Threads not set; call "set_threads()" first' )

        if self.DICTIONARY['IC']['nF'] <= 0 :
            logger.error( 'No streamline found in the dictionary; check your data' )
        if self.DICTIONARY['EC']['nE'] <= 0 and self.KERNELS['wmh'].shape[0] > 0 :
            logger.error( 'The selected model has EC compartments, but no peaks have been provided; check your data' )

        tic = time.time()
        logger.info( 'Building linear operator A:' )

        # need to pass these parameters at runtime for compiling the C code
        from commit.operator import config

        compilation_is_needed = False

        if config.nTHREADS is None or config.nTHREADS != self.THREADS['n']:
            compilation_is_needed = True
        if config.nIC is None or config.nIC != self.KERNELS['wmr'].shape[0]:
            compilation_is_needed = True
        if config.model is None or config.model != self.model.id:
            compilation_is_needed = True
        if config.nEC is None or config.nEC != self.KERNELS['wmh'].shape[0]:
            compilation_is_needed = True
        if config.nISO is None or config.nISO != self.KERNELS['iso'].shape[0]:
            compilation_is_needed = True
        if config.build_dir != build_dir:
            compilation_is_needed = True

        if compilation_is_needed or not 'commit.operator.operator' in sys.modules :

            if build_dir is not None:
                if isdir(build_dir) and not len(listdir(build_dir)) == 0:
                    logger.error( '\nbuild_dir is not empty, unsafe build option.' )
                elif config.nTHREADS is not None:
                    logger.error( '\nThe parameter build_dir has changed, unsafe build option.' )
                else:
                    logger.warning( '\nUsing build_dir, always quit your python console between COMMIT Evaluation.' )

            config.nTHREADS   = self.THREADS['n']
            config.model      = self.model.id
            config.nIC        = self.KERNELS['wmr'].shape[0]
            config.nEC        = self.KERNELS['wmh'].shape[0]
            config.nISO       = self.KERNELS['iso'].shape[0]
            config.build_dir  = build_dir

            sys.dont_write_bytecode = True
            pyximport.install( reload_support=True, language_level=3, build_dir=build_dir, build_in_temp=True, inplace=False )

        if 'commit.operator.operator' in sys.modules :
            del sys.modules['commit.operator.operator']
        import commit.operator.operator

        self.A = commit.operator.operator.LinearOperator( self.DICTIONARY, self.KERNELS, self.THREADS )

        logger.info( '   [ %.1f seconds ]' % ( time.time() - tic ) )


    def get_y( self ):
        """
        Returns a numpy array that corresponds to the 'y' vector of the optimisation problem.
        NB: this can be run only after having loaded the dictionary and the data.
        """
        if self.DICTIONARY is None :
            logger.error( 'Dictionary not loaded; call "load_dictionary()" first' )
        if self.niiDWI is None :
            logger.error( 'Data not loaded; call "load_data()" first' )

        y = self.niiDWI_img[ self.DICTIONARY['MASK_ix'], self.DICTIONARY['MASK_iy'], self.DICTIONARY['MASK_iz'], : ].flatten().astype(np.float64)
        # y[y < 0] = 0
        return y


    def set_regularisation(self, regularisers=(None, None, None), lambdas=(None, None, None), is_nonnegative=(True, True, True), params=(None, None, None)):
        """
        Set the regularisation parameters for the optimisation problem.

        Parameters
        ----------
        regularisers - tuple :
            sets the penalty term to be used for each compartment:
                regularisers[0] corresponds to the Intracellular compartment
                regularisers[1] corresponds to the Extracellular compartment
                regularisers[2] corresponds to the Isotropic compartment
            Each regularisers[k] must be one of: {None, 'lasso', 'group_lasso', 'sparse_group_lasso'}:
                'lasso' penalises with the 1-norm of the coefficients
                    corresponding to the compartment.
                'group_lasso' penalises according to the following formulation (see [1]):
                    $\Omega(x) = \lambda \sum_{g\in G} w_g |x_g|
                    Considers both the non-overlapping and the hierarchical formulations.
                    NB: this option is allowed only in the IC compartment.
                'sparse_group_lasso' combines lasso and group lasso penalisations
                    NB: this option is allowed only in the IC compartment.
            Default = (None, None, None).

        lambdas - tuple :
            percentage of the maximum regularisation parameter for each compartment:
                lambdas[0] corresponds to the Intracellular compartment
                lambdas[1] corresponds to the Extracellular compartment
                lambdas[2] corresponds to the Isotropic compartment
            The lambdas correspond to the ones described in the mathematical formulation of the regularisation term
            $\Omega(x) = lambdas[0]*regularisers[0](x) + lambdas[1]*regularisers[1](x) + lambdas[2]*regularisers[2](x)$
            The maximum regularisation parameter is the value of lambda above which it is guaranteed that the optimal 
                solution is zero (computed as in [3] for lasso and as in [4] for group lasso).
            NB: if regularisers[k] is None, then lambdas[k] is ignored.
            NB: lambdas[k] must be a float greater than 0.
            NB: if regularisers[0] is 'sparse_group_lasso', then lambdas[k] must be a tuple of two elements,
                the first corresponding to the l1 penalty and the second to the l2 penalty.
            Default = (None, None, None).

        is_nonnegative - tuple :
            impose a non negativity constraint for each compartment:
                is_nonnegative[0] corresponds to the Intracellular compartment
                is_nonnegative[1] corresponds to the Extracellular compartment
                is_nonnegative[2] corresponds to the Isotropic compartment
            Default = (True, True, True).

        params - tuple :
            dictionary of additional parameters for the regularisation term for each compartment:
                params[0] corresponds to the Intracellular compartment
                params[1] corresponds to the Extracellular compartment
                params[2] corresponds to the Isotropic compartment
            Default = (None, None, None).
            Available options:
                'group_idx' - np.array(np.int32) :
                    group indices for the IC compartment (not implemented for EC and ISO).
                    This field is necessary only if regularisers[0] is 'group_lasso' or 'sparse_group_lasso'.
                    Example:
                        structureIC = np.array([[0,2,5],[1,3,4],[0,1,2,3,4,5],[6]], dtype=np.object_)
                        that is equivalent to
                                    [0,1,2,3,4,5]        [6]
                                    /       \
                                [0,2,5]       [1,3,4]
                        which has two non-overlapping groups, one of which is the union
                        of two other non-overlapping groups.
                'group_weights_type' - string :
                    type of group weights to be used for the IC compartment if regularisers[0] is 'group_lasso' 
                        or 'sparse_group_lasso'
                    Available options are: {'standard', 'adaptive'}:
                        'standard' - each group has as weight the square root of the group size.
                        'adaptive' - the weights are computed as in [2].
                    Default = 'adaptive'.
                'group_weights_prior' - np.array(np.float64) :
                    weights associated to each group of the IC compartment, based on prior knowledge.
                    If None, then the weights are computed as in [2], assuming that the fit has already been 
                        performed without regularisation. Otherwise, the provided weights are used as they are.
                    This field can be specified only if regularisers[0] is 'group_lasso' or 'sparse_group_lasso' 
                        and group_weights_type is 'adaptive'.
                    Default = None.
                'coeff_weights' - np.array(np.float64) :
                    weights associated to each individual element of the compartment (implemented for all compartments).
                    This field can be specified only if the chosen regulariser is 'lasso' or 'sparse_group_lasso'.
                    NB: the weights must have the same size as the number of elements in the compartment.

        References:
            [1] Jenatton et al. - 'Proximal Methods for Hierarchical Sparse Coding'
            [2] Schiavi et al. - 'A new method for accurate in vivo mapping of human brain connections using 
                microstructural and anatomical information'
            [3] Kim et al. - 'An interior-point method for large-scale l1-regularized logistic regression'
            [4] Yuan, Lin - 'Model selection and estimation in regression with grouped variables'
        """

        # functions to compute the maximum value of the regularisation parameter (lambda)

        def compute_lambda_max_lasso(start, size, w_coeff): 
            # Ref. Kim et al. - 'An interior-point method for large-scale l1-regularized logistic regression'
            At = self.A.T
            y  = self.get_y()
            Aty = np.asarray(At.dot(y))
            return np.max(np.abs(Aty[start:start+size]) / w_coeff)

        def compute_lambda_max_group(w_group, idx_group): 
            # Ref. Yuan, Lin - 'Model selection and estimation in regression with grouped variables'
            At = self.A.T
            y  = self.get_y()
            Aty = np.asarray(At.dot(y))
            norm_group = np.zeros( w_group.shape, dtype=np.float64 )
            for g in range(w_group.size):
                norm_group[g] = np.sqrt(np.sum(Aty[idx_group[g]]**2)) / w_group[g]
            return np.max(norm_group)
            

        regularisation = {}

        regularisation['startIC']  = 0
        regularisation['sizeIC']   = int( self.DICTIONARY['IC']['nF'] * self.KERNELS['wmr'].shape[0] )
        regularisation['startEC']  = int( regularisation['sizeIC'] )
        regularisation['sizeEC']   = int( self.DICTIONARY['EC']['nE'] * self.KERNELS['wmh'].shape[0] )
        regularisation['startISO'] = int( regularisation['sizeIC'] + regularisation['sizeEC'] )
        regularisation['sizeISO']  = int( self.DICTIONARY['nV'] * self.KERNELS['iso'].shape[0] )

        regularisation['regIC']  = regularisers[0]
        regularisation['regEC']  = regularisers[1]
        regularisation['regISO'] = regularisers[2]

        regularisation['nnIC']  = is_nonnegative[0]
        regularisation['nnEC']  = is_nonnegative[1]
        regularisation['nnISO'] = is_nonnegative[2]

        dictIC_params, dictEC_params, dictISO_params = params

        tr = time.time()
        LOG( '\n-> Setting regularisation:' )
        
        # set regularisation for the intracellular compartment
        if regularisation['regIC'] == 'lasso':
            if lambdas[0] is None:
                ERROR('Missing regularisation parameter for the IC compartment')
            elif lambdas[0] < 0:
                ERROR('Regularisation parameter for the IC compartment must be greater than 0')
            elif lambdas[0] == 0:
                WARNING('Regularisation parameter for the IC compartment is 0, the solution will be the same as the one without regularisation')
                regularisation['lambdaIC_perc'] = lambdas[0]
            else:
                regularisation['lambdaIC_perc'] = lambdas[0]
        elif regularisation['regIC'] == 'smoothness':
            ERROR('Not yet implemented')
        elif regularisation['regIC'] == 'group_lasso':
            if lambdas[0] is None:
                ERROR('Missing regularisation parameter for the IC compartment')
            elif lambdas[0] < 0:
                ERROR('Regularisation parameter for the IC compartment must be greater than 0')
            elif lambdas[0] == 0:
                WARNING('Regularisation parameter for the IC compartment is 0, the solution will be the same as the one without regularisation')
                regularisation['lambdaIC_perc'] = lambdas[0]
            else:
                regularisation['lambdaIC_perc'] = lambdas[0]
            if dictIC_params is None:
                ERROR('Dictionary of additional parameters for the IC compartment not provided')
            if dictIC_params['group_idx'] is None:
                ERROR('Group structure for the IC compartment not provided')
            if dictIC_params['group_weights_type'] not in ['standard', 'adaptive']:
                ERROR('Type of group weights not among the available options, i.e. {standard, adaptive}')
        elif regularisation['regIC'] == 'sparse_group_lasso':
            if len(lambdas[0]) != 2:
                ERROR('Regularisation parameters for the IC compartment ara not exactly two')
            elif lambdas[0][0] < 0 or lambdas[0][1] < 0:
                ERROR('Regularisation parameters for the IC compartment must be greater than 0')
            elif lambdas[0][0] == 0 or lambdas[0][1] == 0:
                WARNING('Regularisation parameters for the IC compartment are both 0, the solution will be the same as the one without regularisation')
                regularisation['lambdaIC_perc'] = lambdas[0]
            else:
                regularisation['lambdaIC_perc'] = lambdas[0]
            if dictIC_params is None:
                ERROR('Dictionary of additional parameters for the IC compartment not provided')
            if dictIC_params['group_idx'] is None:
                ERROR('Group structure for the IC compartment not provided')
            if dictIC_params['group_weights_type'] not in ['standard', 'adaptive']:
                ERROR('Type of group weights not among the available options, i.e. {standard, adaptive}')

        # check if group_weights_prior is consistent with group_weights_type and group_idx
        if regularisation['regIC'] == 'group_lasso' or regularisation['regIC'] == 'sparse_group_lasso':
            if dictIC_params['group_weights_type'] == 'standard' and 'group_weights_prior' in dictIC_params:
                ERROR('Group weights prior knowledge is not allowed for standard group weights')
            if dictIC_params['group_weights_type'] == 'adaptive' and 'group_weights_prior' in dictIC_params:
                if dictIC_params['group_weights_prior'].size != dictIC_params['group_idx'].size:
                    ERROR('Group weights and group indices must have the same size')

        # check if coeff_weights is consistent with the compartment size
        if regularisation['regIC'] == 'lasso' or regularisation['regIC'] == 'sparse_group_lasso':
            if dictIC_params is not None and 'coeff_weights' in dictIC_params:
                if dictIC_params['coeff_weights'].size != len(self.DICTIONARY['TRK']['kept']):
                    ERROR(f'"coeff_weights" must have the same size as the number of elements in the IC compartment (got {dictIC_params["coeff_weights"].size} but {len(self.DICTIONARY["TRK"]["kept"])} expected)')
                dictIC_params['coeff_weights'] = dictIC_params['coeff_weights'][self.DICTIONARY['TRK']['kept']==1]

        # set regularisation for the extracellular compartment
        if regularisation['regEC'] == 'lasso':
            if regularisation['sizeEC'] == 0:
                ERROR('No extracellular compartment found in the dictionary. Unable to set regularisation for the EC compartment.')
            if lambdas[1] is None:
                ERROR('Missing regularisation parameter for the EC compartment')
            elif lambdas[1] < 0:
                ERROR('Regularisation parameter for the EC compartment must be greater than 0')
            elif lambdas[1] == 0:
                WARNING('Regularisation parameter for the EC compartment is 0, the solution will be the same as the one without regularisation')
                regularisation['lambdaEC_perc'] = lambdas[1]
            else:
                regularisation['lambdaEC_perc'] = lambdas[1]
            if dictEC_params is not None and 'coeff_weights' in dictEC_params:
                if dictEC_params['coeff_weights'].size != regularisation['sizeEC']:
                    ERROR(f'"coeff_weights" must have the same size as the number of elements in the EC compartment (got {dictEC_params["coeff_weights"].size} but {regularisation["sizeEC"]} expected)')
        elif regularisation['regEC'] == 'smoothness':
            ERROR('Not yet implemented')
        elif regularisation['regEC'] == 'group_lasso':
            ERROR('Not yet implemented')
        elif regularisation['regEC'] == 'sparse_group_lasso':
            ERROR('Not yet implemented')

        # set regularisation for the isotropic compartment
        if regularisation['regISO'] == 'lasso':
            if regularisation['sizeISO'] == 0:
                ERROR('No isotropic compartment found in the dictionary. Unable to set regularisation for the ISO compartment.')
            if lambdas[2] is None:
                ERROR('Missing regularisation parameter for the ISO compartment')
            elif lambdas[2] < 0:
                ERROR('Regularisation parameter for the ISO compartment must be greater than 0')
            elif lambdas[2] == 0:
                WARNING('Regularisation parameter for the ISO compartment is 0, the solution will be the same as the one without regularisation')
                regularisation['lambdaISO_perc'] = lambdas[2]
            else:
                regularisation['lambdaISO_perc'] = lambdas[2]
            if dictISO_params is not None and 'coeff_weights' in dictISO_params:
                if dictISO_params['coeff_weights'].size != regularisation['sizeISO']:
                    ERROR(f'"coeff_weights" must have the same size as the number of elements in the ISO compartment (got {dictISO_params["coeff_weights"].size} but {regularisation["sizeISO"]} expected)')
        elif regularisation['regISO'] == 'smoothness':
            ERROR('Not yet implemented')
        elif regularisation['regISO'] == 'group_lasso':
            ERROR('Not yet implemented')
        elif regularisation['regISO'] == 'sparse_group_lasso':
            ERROR('Not yet implemented')


        # Check if group indices need to be updated in case of 'group_lasso' or 'sparse_group_lasso'
        if regularisation['regIC'] == 'group_lasso' or regularisation['regIC'] == 'sparse_group_lasso' and (0 in self.DICTIONARY['TRK']['kept']) :
            # update the group indices considering only the kept elements
            dictionary_TRK_kept = self.DICTIONARY['TRK']['kept']
            if 'group_weights_prior' in dictIC_params:
                weightsIC_group = dictIC_params['group_weights_prior']
            else:
                weightsIC_group = None
            idx_in_kept = np.zeros(dictionary_TRK_kept.size, dtype=np.int32) - 1  # -1 is used to flag indices for removal
            idx_in_kept[dictionary_TRK_kept==1] = list(range(self.DICTIONARY['IC']['nF']))

            newICgroup_idx = []
            newweightsIC_group = []
            ICgroup_idx = dictIC_params['group_idx']
            for count, group in enumerate(ICgroup_idx):
                group = idx_in_kept[group]
                idx_to_delete = np.where(group==-1)[0]
                if idx_to_delete.size>0:
                    group = np.delete(group,idx_to_delete)
                    if(group.size>0):
                        newICgroup_idx.append(group)
                else:
                    newICgroup_idx.append(group)
                if weightsIC_group is not None and group.size>0:
                    newweightsIC_group.append(weightsIC_group[count])

            dictIC_params['group_idx'] = np.array(newICgroup_idx, dtype=np.object_)
        else:
            if regularisation['regIC'] == 'group_lasso' or regularisation['regIC'] == 'sparse_group_lasso' and 'group_weights_prior' in dictIC_params:
                newweightsIC_group = dictIC_params['group_weights_prior']

        # check if group weights need to be updated in case of 'group_lasso' or 'sparse_group_lasso'
        if regularisation['regIC'] == 'group_lasso' or regularisation['regIC'] == 'sparse_group_lasso':
            # set the group weights
            if dictIC_params['group_weights_type'] is 'standard':
                group_size = np.array([g.size for g in dictIC_params['group_idx']], dtype=np.int32)
                dictIC_params['group_weights'] = np.sqrt(group_size)
            elif dictIC_params['group_weights_type'] is 'adaptive':
                if 'group_weights_prior' not in dictIC_params: # default weights (both cardinality and x_nnls, like in wiki)
                    # check if fit has been performed
                    if self.x is None:
                        ERROR('Group weights cannot be computed if the fit (without regularisation) has not been performed yet')
                    group_size = np.array([g.size for g in dictIC_params['group_idx']], dtype=np.int32)
                    x_nnls, _, _ = self.get_coeffs(get_normalized=False)
                    group_x_norm = np.array([np.linalg.norm(x_nnls[g])+1e-12 for g in dictIC_params['group_idx']], dtype=np.float64)
                    dictIC_params['group_weights'] = np.sqrt(group_size) / group_x_norm
                else:
                    dictIC_params['group_weights'] = np.array(newweightsIC_group)
            else:
                ERROR('Type of group weights not among the available options, i.e. {standard, adaptive}')

        regularisation['dictIC_params']  = dictIC_params
        regularisation['dictEC_params']  = dictEC_params
        regularisation['dictISO_params'] = dictISO_params

        # update lambdas using lambda_max
        if regularisation['regIC'] == 'lasso':
            if dictIC_params is not None and 'coeff_weights' in dictIC_params:
                regularisation['lambdaIC_max'] = compute_lambda_max_lasso(regularisation['startIC'], regularisation['sizeIC'], dictIC_params['coeff_weights'])
            else:
                regularisation['lambdaIC_max'] = compute_lambda_max_lasso(regularisation['startIC'], regularisation['sizeIC'], np.ones(regularisation['sizeIC'], dtype=np.float64))
            # regularisation['lambdaIC_max'] = compute_lambda_max_lasso(regularisation['startIC'], regularisation['sizeIC'])
            regularisation['lambdaIC'] = regularisation['lambdaIC_perc'] * regularisation['lambdaIC_max']
        if regularisation['regIC'] == 'group_lasso':
            regularisation['lambdaIC_max'] = compute_lambda_max_group(dictIC_params['group_weights'], dictIC_params['group_idx'])
            regularisation['lambdaIC'] = regularisation['lambdaIC_perc'] * regularisation['lambdaIC_max']
        if regularisation['regIC'] == 'sparse_group_lasso':
            regularisation['lambdaIC_max'] = ( compute_lambda_max_lasso(regularisation['startIC'], regularisation['sizeIC']), compute_lambda_max_group(dictIC_params['group_weights'], dictIC_params['group_idx']) )
            regularisation['lambdaIC'] = ( regularisation['lambdaIC_perc'][0] * regularisation['lambdaIC_max'][0], regularisation['lambdaIC_perc'][1] * regularisation['lambdaIC_max'][1] )
        if regularisation['regEC'] == 'lasso':
            if dictEC_params is not None and 'coeff_weights' in dictEC_params:
                regularisation['lambdaEC_max'] = compute_lambda_max_lasso(regularisation['startEC'], regularisation['sizeEC'], dictEC_params['coeff_weights'])
            else:
                regularisation['lambdaEC_max'] = compute_lambda_max_lasso(regularisation['startEC'], regularisation['sizeEC'], np.ones(regularisation['sizeEC'], dtype=np.float64))
            # regularisation['lambdaEC_max'] = compute_lambda_max_lasso(regularisation['startEC'], regularisation['sizeEC'])
            regularisation['lambdaEC'] = regularisation['lambdaEC_perc'] * regularisation['lambdaEC_max']
        if regularisation['regISO'] == 'lasso':
            if dictISO_params is not None and 'coeff_weights' in dictISO_params:
                regularisation['lambdaISO_max'] = compute_lambda_max_lasso(regularisation['startISO'], regularisation['sizeISO'], dictISO_params['coeff_weights'])
            else:
                regularisation['lambdaISO_max'] = compute_lambda_max_lasso(regularisation['startISO'], regularisation['sizeISO'], np.ones(regularisation['sizeISO'], dtype=np.float64))
            # regularisation['lambdaISO_max'] = compute_lambda_max_lasso(regularisation['startISO'], regularisation['sizeISO'])
            regularisation['lambdaISO'] = regularisation['lambdaISO_perc'] * regularisation['lambdaISO_max']

        self.regularisation_params = commit.solvers.init_regularisation(regularisation)

        print( '\t* IC compartment:' )
        print( f'\t\t- Regularisation type: {regularisation["regIC"]}', end='' )
        if regularisation['regIC'] == 'lasso' or regularisation['regIC'] == 'sparse_group_lasso':
            if dictIC_params is not None and 'coeff_weights' in dictIC_params:
                print( f' (weighted version)', end='' )
        print( f'\n\t\t- Non-negativity constraint: {regularisation["nnIC"]}')
        if regularisation['regIC'] is not None: 
            print( f'\t\t- Lambda max: {regularisation["lambdaIC_max"]}' )
            print( f'\t\t- % lambda: {regularisation["lambdaIC_perc"]}' )
            print( f'\t\t- Lambda used: {regularisation["lambdaIC"]}' )
        if regularisation['regIC'] == 'group_lasso' or regularisation['regIC'] == 'sparse_group_lasso':
            print( f'\t\t- Number of groups: {len(dictIC_params["group_idx"])}' )
            print( f'\t\t- Type of group weights: {dictIC_params["group_weights_type"]}', end='' )
            if 'group_weights_prior' in dictIC_params:
                print( f', with prior knowledge', end='' )
            print()

        print( '\t* EC compartment:' )
        print( f'\t\t- Regularisation type: {regularisation["regEC"]}', end='' )
        if regularisation['regEC'] == 'lasso':
            if dictEC_params is not None and 'coeff_weights' in dictEC_params:
                print( f' (weighted version)', end='' )
        print( f'\n\t\t- Non-negativity constraint: {regularisation["nnEC"]}')
        if regularisation['regEC'] is not None:
            print( f'\t\t- Lambda max: {regularisation["lambdaEC_max"]}' )
            print( f'\t\t- % lambda: {regularisation["lambdaEC_perc"]}' )
            print( f'\t\t- Lambda used: {regularisation["lambdaEC"]}' )

        print( '\t* ISO compartment:' )
        print( f'\t\t- Regularisation type: {regularisation["regISO"]}', end='' )
        if regularisation['regISO'] == 'lasso':
            if dictISO_params is not None and 'coeff_weights' in dictISO_params:
                print( f' (weighted version)', end='' )
        print( f'\n\t\t- Non-negativity constraint: {regularisation["nnISO"]}')
        if regularisation['regISO'] is not None: 
            print( f'\t\t- Lambda max: {regularisation["lambdaISO_max"]}' )
            print( f'\t\t- % lambda: {regularisation["lambdaISO_perc"]}' )
            print( f'\t\t- Lambda used: {regularisation["lambdaISO"]}' )

        LOG( '   [ %.1f seconds ]' % ( time.time() - tr ) )


    def fit( self, tol_fun=1e-3, tol_x=1e-6, max_iter=100, x0=None, confidence_map_filename=None, confidence_map_rescale=False ) :
        """Fit the model to the data.

        Parameters
        ----------
        tol_fun : float
            Tolerance on the objective function (default : 1e-3)
        max_iter : integer
            Maximum number of iterations (default : 100)
        x0 : np.array
            Initial guess for the solution of the problem (default : None)
        confidence_map_filename : string
            Path to the NIFTI file containing a confidence map on the data,
            relative to the subject folder. The file can be 3D or 4D in
            the same space as the dwi_filename used (dim and voxel size).
            It should contain float values.
            (default : None)
        confidence_map_rescale : boolean
            If true, the values of the confidence map will be rescaled to the
            range [0.0,1.0]. Only the voxels considered in the mask will be affected.
            (default : False)
        """
        if self.niiDWI is None :
            logger.error( 'Data not loaded; call "load_data()" first' )
        if self.DICTIONARY is None :
            logger.error( 'Dictionary not loaded; call "load_dictionary()" first' )
        if self.KERNELS is None :
            logger.error( 'Response functions not generated; call "generate_kernels()" and "load_kernels()" first' )
        if self.THREADS is None :
            logger.error( 'Threads not set; call "set_threads()" first' )
        if self.A is None :
            logger.error( 'Operator not built; call "build_operator()" first' )

        # Confidence map
        self.confidence_map_img = None
        self.set_config('confidence_map_filename', None)
        confidence_array = None
        confidence_array_changed = False

        if confidence_map_filename is not None:
            # Loading confidence map
            tic = time.time()
            logger.info( 'Loading confidence map:' )

            if not exists( pjoin( self.get_config('DATA_path'), confidence_map_filename)  ) :
                logger.error( 'Confidence map not found' )

            self.set_config('confidence_map_filename', confidence_map_filename)
            confidence_map  = nibabel.load( pjoin( self.get_config('DATA_path'), confidence_map_filename) )
            self.confidence_map_img = np.asanyarray( confidence_map.dataobj ).astype(np.float32)

            if self.confidence_map_img.ndim not in [3,4]:
                logger.error( 'Confidence map must be 3D or 4D dataset' )

            if self.confidence_map_img.ndim == 3:
                logger.subinfo('Extending the confidence map volume to match the DWI signal volume(s)... ' )
                self.confidence_map_img = np.repeat(self.confidence_map_img[:, :, :, np.newaxis], self.niiDWI_img.shape[3], axis=3)
            hdr = confidence_map.header if nibabel.__version__ >= '2.0.0' else confidence_map.get_header()
            confidence_map_dim = self.confidence_map_img.shape[0:3]
            confidence_map_pixdim = tuple( hdr.get_zooms()[:3] )
            logger.subinfo('dim    : %d x %d x %d x %d' % self.confidence_map_img.shape, indent_lvl=2, indent_char='-')
            logger.subinfo('pixdim : %.3f x %.3f x %.3f' % confidence_map_pixdim, indent_lvl=2, indent_char='-')

            logger.info( '   [ %.1f seconds ]' % ( time.time() - tic ) )

            if ( self.get_config('dim') != confidence_map_dim ):
                logger.error( 'Dataset does not have the same geometry (number of voxels) as the DWI signal' )

            if (self.get_config('pixdim') != confidence_map_pixdim ):
                logger.error( 'Dataset does not have the same geometry (voxel size) as the DWI signal' )

            if (self.confidence_map_img.shape != self.niiDWI_img.shape):
                logger.error( 'Dataset does not have the same geometry as the DWI signal' )

            confidence_array = self.confidence_map_img[ self.DICTIONARY['MASK_ix'], self.DICTIONARY['MASK_iy'], self.DICTIONARY['MASK_iz'], : ].flatten().astype(np.float32)

            if(np.isnan(confidence_array).any()):
                confidence_array[np.isnan(confidence_array)] = 0.
                confidence_array_changed = True
                logger.warning('Confidence map contains NaNs. Those values were changed to 0.')

            cMAX = np.max(confidence_array)
            cMIN = np.min(confidence_array)
            if(cMIN == cMAX):
                self.confidence_map_img = None
                self.set_config('confidence_map_filename', None)
                confidence_array = None
                confidence_array_changed = False
                logger.warning('All voxels in the confidence map have the same value. The confidence map will not be used')

            elif(confidence_map_rescale):
                confidence_array = ( confidence_array - cMIN ) / ( cMAX - cMIN )
                logger.info ( '\n   [Confidence map interval was scaled from the original [%.1f, %.1f] to the intended [%.1f, %.1f] linearly]' % ( cMIN, cMAX, np.min(confidence_array), np.max(confidence_array) ) )
                confidence_array_changed = True

            if(confidence_array_changed):
                nV = self.DICTIONARY['nV']
                self.confidence_map_img[ self.DICTIONARY['MASK_ix'], self.DICTIONARY['MASK_iy'], self.DICTIONARY['MASK_iz'], : ] = np.reshape( confidence_array, (nV,-1) ).astype(np.float32)

        if x0 is not None :
            if x0.shape[0] != self.A.shape[1] :
                logger.error( 'x0 dimension does not match the number of columns of the dictionary' )

        if self.regularisation_params is None:
            self.set_regularisation()


        self.CONFIG['optimization']                   = {}
        self.CONFIG['optimization']['tol_fun']        = tol_fun
        self.CONFIG['optimization']['tol_x']          = tol_x
        self.CONFIG['optimization']['max_iter']       = max_iter
        self.CONFIG['optimization']['regularisation'] = self.regularisation_params

        # run solver
        t = time.time()
        logger.info( '\n-> Fit model:' )

        self.x, opt_details = commit.solvers.solve(self.get_y(), self.A, self.A.T, tol_fun=tol_fun, tol_x=tol_x, max_iter=max_iter, verbose=self.verbose, x0=x0, regularisation=self.regularisation_params, confidence_array=confidence_array)

        self.CONFIG['optimization']['fit_details'] = opt_details
        self.CONFIG['optimization']['fit_time'] = time.time()-t

        logger.info( '\n   [ %s ]' % ( time.strftime("%Hh %Mm %Ss", time.gmtime(self.CONFIG['optimization']['fit_time']) ) ) )


    def get_coeffs( self, get_normalized=True ):
        """
        Returns the coefficients estimated from the tractogram passed to trk2dictionary.run(). These coefficients are divided in three
        classes (ic, ec, iso) and correspond to the 'original optimization problem', so if preconditioning was applied via the option
        'doNormalizeKernels', then they are re-scaled accordingly. This behaviour can be overridden using the 'get_normalized' parameter.

        Parameters
        ----------
        get_normalized : boolean
            If True (default), the returned coefficients correspond to the 'original' optimization problem.
            If False, the returned coefficients correspond to the 'preconditioned' optimization problem.
        """
        if self.x is None :
            logger.error( 'Model not fitted to the data; call "fit()" first' )

        nF = self.DICTIONARY['IC']['nF']
        nE = self.DICTIONARY['EC']['nE']
        nV = self.DICTIONARY['nV']

        if get_normalized and self.get_config('doNormalizeKernels') :
            # renormalize the coefficients
            norm1 = np.repeat(self.KERNELS['wmr_norm'],nF)
            norm2 = np.repeat(self.KERNELS['wmh_norm'],nE)
            norm3 = np.repeat(self.KERNELS['iso_norm'],nV)
            norm_fib = np.kron(np.ones(self.KERNELS['wmr'].shape[0]), self.DICTIONARY['TRK']['norm'])
            x = self.x / np.hstack( (norm1*norm_fib,norm2,norm3) )
        else :
            x = self.x

        offset1 = nF * self.KERNELS['wmr'].shape[0]
        offset2 = offset1 + nE * self.KERNELS['wmh'].shape[0]
        kept = np.tile( self.DICTIONARY['TRK']['kept'], self.KERNELS['wmr'].shape[0] )
        xic = np.zeros( kept.size )
        xic[kept==1] = x[:offset1]
        xec = x[offset1:offset2]
        xiso = x[offset2:]

        return xic, xec, xiso


    def save_results( self, path_suffix=None, coeffs_format='%.5e', stat_coeffs='sum', save_est_dwi=False, do_reweighting=True ) :
        """Save the output (coefficients, errors, maps etc).

        Parameters
        ----------
        path_suffix : string
            Text to be appended to "Results" to create the output path (default : None)
        stat_coeffs : string
            Stat to be used if more coefficients are estimated for each streamline.
            Options: 'sum', 'mean', 'median', 'min', 'max', 'all' (default : 'sum')
        coeffs_format : string
            Format for saving the coefficients to `streamline_weights.txt` (default: '%.5e')
        save_est_dwi : boolean
            Save the estimated DW-MRI signal (default : False)
        """
        RESULTS_path = 'Results_' + self.model.id
        if path_suffix :
            self.set_config('path_suffix', path_suffix)
            RESULTS_path = RESULTS_path + path_suffix

        logger.info( '\n-> Saving results to "%s/*":' % RESULTS_path )
        tic = time.time()

        if self.x is None :
            logger.error( 'Model not fitted to the data; call "fit()" first' )

        nF = self.DICTIONARY['IC']['nF']
        nE = self.DICTIONARY['EC']['nE']
        nV = self.DICTIONARY['nV']
        norm_fib = np.ones( nF )
        # x is the x of the original problem
        # self.x is the x preconditioned
        if self.get_config('doNormalizeKernels') :
            # renormalize the coefficients
            norm1 = np.repeat(self.KERNELS['wmr_norm'],nF)
            norm2 = np.repeat(self.KERNELS['wmh_norm'],nE)
            norm3 = np.repeat(self.KERNELS['iso_norm'],nV)
            norm_fib = np.kron(np.ones(self.KERNELS['wmr'].shape[0]), self.DICTIONARY['TRK']['norm'])
            x = self.x / np.hstack( (norm1*norm_fib,norm2,norm3) )
        else :
            x = self.x

        # create folder or delete existing files (if any)
        RESULTS_path = pjoin( self.get_config('TRACKING_path'), RESULTS_path )
        if not exists( RESULTS_path ) :
            makedirs( RESULTS_path )
        else :
            for f in glob.glob( pjoin(RESULTS_path,'*') ) :
                remove( f )
        self.set_config('RESULTS_path', RESULTS_path)

        # Map of voxelwise errors
        logger.subinfo('Fitting errors:' )

        niiMAP_img = np.zeros( self.get_config('dim'), dtype=np.float32 )
        affine = self.niiDWI.affine if nibabel.__version__ >= '2.0.0' else self.niiDWI.get_affine()
        niiMAP     = nibabel.Nifti1Image( niiMAP_img, affine )
        niiMAP_hdr = niiMAP.header if nibabel.__version__ >= '2.0.0' else niiMAP.get_header()
        niiMAP_hdr['descrip'] = 'Created with COMMIT %s'%self.get_config('version')

        y_mea = np.reshape( self.niiDWI_img[ self.DICTIONARY['MASK_ix'], self.DICTIONARY['MASK_iy'], self.DICTIONARY['MASK_iz'], : ].flatten().astype(np.float32), (nV,-1) )
        y_est = np.reshape( self.A.dot(self.x), (nV,-1) ).astype(np.float32)

        logger.subinfo('RMSE:', indent_lvl=2, indent_char='-')
        tmp = np.sqrt( np.mean((y_mea-y_est)**2,axis=1) )
        niiMAP_img[ self.DICTIONARY['MASK_ix'], self.DICTIONARY['MASK_iy'], self.DICTIONARY['MASK_iz'] ] = tmp
        niiMAP_hdr['cal_min'] = 0
        niiMAP_hdr['cal_max'] = tmp.max()
        nibabel.save( niiMAP, pjoin(RESULTS_path,'fit_RMSE.nii.gz') )
        logger.subinfo( '[ %.3f +/- %.3f ]' % ( tmp.mean(), tmp.std() ), indent_lvl=3)

        logger.subinfo('NRMSE:', indent_lvl=2, indent_char='-')
        tmp = np.sum(y_mea**2,axis=1)
        idx = np.where( tmp < 1E-12 )
        tmp[ idx ] = 1
        tmp = np.sqrt( np.sum((y_mea-y_est)**2,axis=1) / tmp )
        tmp[ idx ] = 0
        niiMAP_img[ self.DICTIONARY['MASK_ix'], self.DICTIONARY['MASK_iy'], self.DICTIONARY['MASK_iz'] ] = tmp
        niiMAP_hdr['cal_min'] = 0
        niiMAP_hdr['cal_max'] = 1
        nibabel.save( niiMAP, pjoin(RESULTS_path,'fit_NRMSE.nii.gz') )
        logger.subinfo( '[ %.3f +/- %.3f ]' % ( tmp.mean(), tmp.std() ), indent_lvl=3)

        if self.confidence_map_img is not None:
            confidence_array = np.reshape( self.confidence_map_img[ self.DICTIONARY['MASK_ix'], self.DICTIONARY['MASK_iy'], self.DICTIONARY['MASK_iz'], : ].flatten().astype(np.float32), (nV,-1) )

            logger.subinfo('RMSE considering the confidence map:', indent_lvl=2, indent_char='-')
            tmp = np.sum(confidence_array,axis=1)
            idx = np.where( tmp < 1E-12 )
            tmp[ idx ] = 1
            tmp = np.sqrt( np.sum(confidence_array*(y_mea-y_est)**2,axis=1) / tmp )
            tmp[ idx ] = 0
            niiMAP_img[ self.DICTIONARY['MASK_ix'], self.DICTIONARY['MASK_iy'], self.DICTIONARY['MASK_iz'] ] = tmp
            niiMAP_hdr['cal_min'] = 0
            niiMAP_hdr['cal_max'] = tmp.max()
            nibabel.save( niiMAP, pjoin(RESULTS_path,'fit_RMSE_adjusted.nii.gz') )
            logger.subinfo( '[ %.3f +/- %.3f ]' % ( tmp.mean(), tmp.std() ), indent_lvl=3)

            logger.subinfo('NRMSE considering the confidence map:', indent_lvl=2, indent_char='-')
            tmp = np.sum(confidence_array*y_mea**2,axis=1)
            idx = np.where( tmp < 1E-12 )
            tmp[ idx ] = 1
            tmp = np.sqrt( np.sum(confidence_array*(y_mea-y_est)**2,axis=1) / tmp )
            tmp[ idx ] = 0
            niiMAP_img[ self.DICTIONARY['MASK_ix'], self.DICTIONARY['MASK_iy'], self.DICTIONARY['MASK_iz'] ] = tmp
            niiMAP_hdr['cal_min'] = 0
            niiMAP_hdr['cal_max'] = 1
            nibabel.save( niiMAP, pjoin(RESULTS_path,'fit_NRMSE_adjusted.nii.gz') )
            logger.subinfo( '[ %.3f +/- %.3f ]' % ( tmp.mean(), tmp.std() ), indent_lvl=3)
            confidence_array = None

        # Map of compartment contributions
        logger.subinfo('Voxelwise contributions:', indent_char='*')

        logger.subinfo('Intra-axonal', indent_lvl=2, indent_char='-', with_progress=True)
        with ProgressBar(disable=self.verbose < 3, hide_on_exit=True, subinfo=True) as pbar:
            niiIC_img = np.zeros( self.get_config('dim'), dtype=np.float32 )
            if len(self.KERNELS['wmr']) > 0 :
                offset = nF * self.KERNELS['wmr'].shape[0]
                tmp = ( x[:offset].reshape( (-1,nF) ) * norm_fib.reshape( (-1,nF) ) ).sum( axis=0 )
                xv = np.bincount( self.DICTIONARY['IC']['v'], minlength=nV,
                    weights=tmp[ self.DICTIONARY['IC']['fiber'] ] * self.DICTIONARY['IC']['len']
                ).astype(np.float32)
                niiIC_img[ self.DICTIONARY['MASK_ix'], self.DICTIONARY['MASK_iy'], self.DICTIONARY['MASK_iz'] ] = xv

        logger.subinfo('Extra-axonal', indent_lvl=2, indent_char='-', with_progress=True)
        with ProgressBar(disable=self.verbose < 3, hide_on_exit=True, subinfo=True) as pbar:
            niiEC_img = np.zeros( self.get_config('dim'), dtype=np.float32 )
            if len(self.KERNELS['wmh']) > 0 :
                offset = nF * self.KERNELS['wmr'].shape[0]
                tmp = x[offset:offset+nE*len(self.KERNELS['wmh'])].reshape( (-1,nE) ).sum( axis=0 )
                xv = np.bincount( self.DICTIONARY['EC']['v'], weights=tmp, minlength=nV ).astype(np.float32)
                niiEC_img[ self.DICTIONARY['MASK_ix'], self.DICTIONARY['MASK_iy'], self.DICTIONARY['MASK_iz'] ] = xv

        logger.subinfo('Isotropic', indent_lvl=2, indent_char='-', with_progress=True)
        with ProgressBar(disable=self.verbose < 3, hide_on_exit=True, subinfo=True) as pbar:
            niiISO_img = np.zeros( self.get_config('dim'), dtype=np.float32 )
            if len(self.KERNELS['iso']) > 0 :
                offset = nF * self.KERNELS['wmr'].shape[0] + nE * self.KERNELS['wmh'].shape[0]
                offset_iso = offset + self.DICTIONARY['ISO']['nV']
                tmp = x[offset:offset_iso].reshape( (-1,self.DICTIONARY['ISO']['nV']) ).sum( axis=0 )
                xv = np.bincount( self.DICTIONARY['ISO']['v'], weights=tmp, minlength=nV ).astype(np.float32)
                niiISO_img[ self.DICTIONARY['MASK_ix'], self.DICTIONARY['MASK_iy'], self.DICTIONARY['MASK_iz'] ] = xv

        if self.get_config('doNormalizeMaps') :
            niiIC = nibabel.Nifti1Image(  niiIC_img  / ( niiIC_img + niiEC_img + niiISO_img + 1e-16), affine, header=niiMAP_hdr )
            niiEC = nibabel.Nifti1Image(  niiEC_img /  ( niiIC_img + niiEC_img + niiISO_img + 1E-16), affine, header=niiMAP_hdr )
            niiISO = nibabel.Nifti1Image( niiISO_img / ( niiIC_img + niiEC_img + niiISO_img + 1E-16), affine, header=niiMAP_hdr )
        else:
            niiIC = nibabel.Nifti1Image(  niiIC_img,  affine, header=niiMAP_hdr )
            niiEC = nibabel.Nifti1Image(  niiEC_img,  affine, header=niiMAP_hdr )
            niiISO = nibabel.Nifti1Image( niiISO_img, affine, header=niiMAP_hdr )

        nibabel.save( niiIC , pjoin(RESULTS_path,'compartment_IC.nii.gz') )
        nibabel.save( niiEC , pjoin(RESULTS_path,'compartment_EC.nii.gz') )
        nibabel.save( niiISO , pjoin(RESULTS_path,'compartment_ISO.nii.gz') )

        # Configuration and results
        logger.subinfo('Configuration and results:', indent_char='*', with_progress=True)
        with ProgressBar(disable=self.verbose < 3, hide_on_exit=True, subinfo=True) as pbar:
            xic, _, _ = self.get_coeffs()
            if stat_coeffs != 'all' and xic.size > 0 :
                xic = np.reshape( xic, (-1,self.DICTIONARY['TRK']['kept'].size) )
                if stat_coeffs == 'sum' :
                    xic = np.sum( xic, axis=0 )
                elif stat_coeffs == 'mean' :
                    xic = np.mean( xic, axis=0 )
                elif stat_coeffs == 'median' :
                    xic = np.median( xic, axis=0 )
                elif stat_coeffs == 'min' :
                    xic = np.min( xic, axis=0 )
                elif stat_coeffs == 'max' :
                    xic = np.max( xic, axis=0 )
                else :
                    logger.error( 'Stat not allowed. Possible values: sum, mean, median, min, max, all', prefix='\n' )

            # scale output weights if blur was used
            dictionary_info = load_dictionary_info( pjoin(self.get_config('TRACKING_path'), 'dictionary_info.pickle') )
            if dictionary_info['blur_gauss_extent'] > 0 or dictionary_info['blur_core_extent'] > 0 :
                if stat_coeffs == 'all' :
                    logger.error( 'Not yet implemented. Unable to account for blur in case of multiple streamline constributions.' )
            if "tractogram_centr_idx" in dictionary_info.keys():
                ordered_idx = dictionary_info["tractogram_centr_idx"].astype(np.int64)
                unravel_weights = np.zeros( dictionary_info['n_count'], dtype=np.float64)
                unravel_weights[ordered_idx] = self.DICTIONARY['TRK']['kept'].astype(np.float64)
                temp_weights = unravel_weights[ordered_idx] 
                if dictionary_info['blur_gauss_extent'] > 0 or dictionary_info['blur_core_extent'] > 0:
                    temp_weights[temp_weights>0] = xic[self.DICTIONARY['TRK']['kept']>0] * self.DICTIONARY['TRK']['lenTot'] / self.DICTIONARY['TRK']['len']
                    unravel_weights[ordered_idx] = temp_weights
                    xic = unravel_weights
                else:
                    temp_weights[temp_weights>0] = xic[self.DICTIONARY['TRK']['kept']>0]
                    unravel_weights[ordered_idx] = temp_weights
                    xic = unravel_weights

            else:
                if dictionary_info['blur_gauss_extent'] > 0 or dictionary_info['blur_core_extent'] > 0:
                    xic[ self.DICTIONARY['TRK']['kept']==1 ] *= self.DICTIONARY['TRK']['lenTot'] / self.DICTIONARY['TRK']['len']

<<<<<<< HEAD
        
        self.temp_data['DICTIONARY'] = self.DICTIONARY
        self.temp_data['niiIC_img'] = niiIC_img
        self.temp_data['niiEC_img'] = niiEC_img
        self.temp_data['niiISO_img'] = niiISO_img
        self.temp_data['streamline_weights'] = xic
        self.temp_data['RESULTS_path'] = RESULTS_path

        if hasattr(self.model, '_postprocess') and do_reweighting:
            self.model._postprocess(self.temp_data, verbose=self.CONFIG['optimization']['verbose'])
        else:
            print( '\t\t- streamline_weights.txt... ', end='' )
            sys.stdout.flush()
=======
            
            self.temp_data['DICTIONARY'] = self.DICTIONARY
            self.temp_data['niiIC_img'] = niiIC_img
            self.temp_data['niiEC_img'] = niiEC_img
            self.temp_data['niiISO_img'] = niiISO_img
            self.temp_data['streamline_weights'] = xic
            self.temp_data['RESULTS_path'] = RESULTS_path

            if hasattr(self.model, '_postprocess') and do_reweighting:
                self.model._postprocess(self.temp_data, verbose=self.verbose)
            else:
                logger.subinfo('Saving streamline_weights.txt', indent_char='-', indent_lvl=2)
>>>>>>> 8108ffc2


            np.savetxt( pjoin(RESULTS_path,'streamline_weights.txt'), xic, fmt=coeffs_format )
            self.set_config('stat_coeffs', stat_coeffs)

        # Save to a pickle file the following items:
        #   item 0: dictionary with all the configuration details
        #   item 1: np.array obtained through the optimisation process with the normalised kernels
        #   item 2: np.array renormalisation of coeffs in item 1
        logger.subinfo('results.pickle:', indent_char='-', indent_lvl=2, with_progress=True)
        with ProgressBar(disable=self.verbose < 3, hide_on_exit=True, subinfo=True) as pbar:
            xic, xec, xiso = self.get_coeffs()
            x = self.x
            if self.get_config('doNormalizeKernels') :
                x = x * np.hstack( (norm1*norm_fib,norm2,norm3) )
            with open( pjoin(RESULTS_path,'results.pickle'), 'wb+' ) as fid :
                pickle.dump( [self.CONFIG, x, self.x], fid, protocol=2 )

        if save_est_dwi :
            logger.subinfo('Estimated signal:', indent_char='-', indent_lvl=2, with_progress=True)
            with ProgressBar(disable=self.verbose < 3, hide_on_exit=True, subinfo=True) as pbar:                    
                self.niiDWI_img[ self.DICTIONARY['MASK_ix'], self.DICTIONARY['MASK_iy'], self.DICTIONARY['MASK_iz'], : ] = y_est
                nibabel.save( nibabel.Nifti1Image( self.niiDWI_img , affine ), pjoin(RESULTS_path,'fit_signal_estimated.nii.gz') )
                self.niiDWI_img[ self.DICTIONARY['MASK_ix'], self.DICTIONARY['MASK_iy'], self.DICTIONARY['MASK_iz'], : ] = y_mea

        logger.info( '   [ %.1f seconds ]' % ( time.time() - tic ) )<|MERGE_RESOLUTION|>--- conflicted
+++ resolved
@@ -1500,21 +1500,6 @@
                 if dictionary_info['blur_gauss_extent'] > 0 or dictionary_info['blur_core_extent'] > 0:
                     xic[ self.DICTIONARY['TRK']['kept']==1 ] *= self.DICTIONARY['TRK']['lenTot'] / self.DICTIONARY['TRK']['len']
 
-<<<<<<< HEAD
-        
-        self.temp_data['DICTIONARY'] = self.DICTIONARY
-        self.temp_data['niiIC_img'] = niiIC_img
-        self.temp_data['niiEC_img'] = niiEC_img
-        self.temp_data['niiISO_img'] = niiISO_img
-        self.temp_data['streamline_weights'] = xic
-        self.temp_data['RESULTS_path'] = RESULTS_path
-
-        if hasattr(self.model, '_postprocess') and do_reweighting:
-            self.model._postprocess(self.temp_data, verbose=self.CONFIG['optimization']['verbose'])
-        else:
-            print( '\t\t- streamline_weights.txt... ', end='' )
-            sys.stdout.flush()
-=======
             
             self.temp_data['DICTIONARY'] = self.DICTIONARY
             self.temp_data['niiIC_img'] = niiIC_img
@@ -1527,7 +1512,6 @@
                 self.model._postprocess(self.temp_data, verbose=self.verbose)
             else:
                 logger.subinfo('Saving streamline_weights.txt', indent_char='-', indent_lvl=2)
->>>>>>> 8108ffc2
 
 
             np.savetxt( pjoin(RESULTS_path,'streamline_weights.txt'), xic, fmt=coeffs_format )
