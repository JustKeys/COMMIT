#!python
#cython: language_level=3, boundscheck=False, wraparound=False, nonecheck=False, cdivision=True, initializedcheck=False, binding=False
from __future__ import print_function
cimport cython
import numpy as np
cimport numpy as np

import time
import glob
import sys
from os import makedirs, remove, getcwd, listdir
from os.path import exists, join as pjoin, isfile, isdir
import nibabel
import pickle
import commit.models
import commit.solvers
import amico.scheme
import amico.lut
import pyximport
from pkg_resources import get_distribution

from amico.util import LOG, NOTE, WARNING, ERROR


def setup( lmax=12, ndirs=32761 ) :
    """General setup/initialization of the COMMIT framework.
    
    Parameters
    ----------
    lmax : int
        Maximum SH order to use for the rotation phase (default : 12)
    ndirs : int
        Number of directions on the half of the sphere representing the possible orientations of the response functions (default : 32761)
    """

    if not amico.lut.is_valid(ndirs):
        ERROR( 'Unsupported value for ndirs.\nNote: Supported values for ndirs are [1, 500, 1000, 1500, 2000, 2500, 3000, 3500, 4000, 4500, 5000, 5500, 6000, 6500, 7000, 7500, 8000, 8500, 9000, 9500, 10000, 32761 (default)]' )

    amico.lut.precompute_rotation_matrices( lmax, ndirs )


def load_dictionary_info( filename ):
    """Function to load dictionary info file
    
    Parameters
    ----------
    filename : string
        This value is always COMMIT_PATH + dictionary_info.pickle
    """
    if not isfile( filename ):
        ERROR( 'Dictionary is outdated or not found. Execute "trk2dictionary" script first' )
    with open( filename, 'rb' ) as dictionary_info_file:
        if sys.version_info.major == 3:
            aux = pickle.load( dictionary_info_file, fix_imports=True, encoding='bytes' )
            # Pickle files written by Python 2 are loaded with byte
            # keys, whereas those written by Python 3 are loaded with
            # str keys, even when both are written using protocol=2
            result_aux = {(k.decode() if hasattr(k,"decode") else k): v for k, v in aux.items()}
            return result_aux
        else:
            return pickle.load( dictionary_info_file )


cdef class Evaluation :
    """Class to hold all the information (data and parameters) when performing an
    evaluation with the COMMIT framework.
    """
    cdef public niiDWI
    cdef public niiDWI_img
    cdef public scheme
    cdef public model
    cdef public KERNELS
    cdef public DICTIONARY
    cdef public THREADS
    cdef public A
    cdef public x
    cdef public CONFIG
    cdef public confidence_map_img
    
    def __init__( self, study_path, subject ) :
        """Setup the data structures with default values.

        Parameters
        ----------
        study_path : string
            The path to the folder containing all the subjects from one study
        subject : string
            The path (relative to previous folder) to the subject folder
        """
        self.niiDWI             = None # set by "load_data" method
        self.scheme             = None # set by "load_data" method
        self.model              = None # set by "set_model" method
        self.KERNELS            = None # set by "load_kernels" method
        self.DICTIONARY         = None # set by "load_dictionary" method
        self.THREADS            = None # set by "set_threads" method
        self.A                  = None # set by "build_operator" method
        self.x                  = None # set by "fit" method
        self.confidence_map_img = None # set by "fit" method

        # store all the parameters of an evaluation with COMMIT
        self.CONFIG = {}
        self.set_config('version', get_distribution('dmri-commit').version)
        self.set_config('study_path', study_path)
        self.set_config('subject', subject)
        self.set_config('DATA_path', pjoin( study_path, subject ))

        self.set_config('doNormalizeSignal', True)
        self.set_config('doMergeB0', False)
        self.set_config('doNormalizeKernels', True)
        self.set_config('doDemean', False)
        self.set_config('doNormalizeMaps', False)


    def set_config( self, key, value ) :
        self.CONFIG[ key ] = value


    def get_config( self, key ) :
        return self.CONFIG.get( key )


    def load_data( self, dwi_filename='DWI.nii', scheme_filename='DWI.scheme', b0_thr=0, b0_min_signal=0 ) :
        """Load the diffusion signal and its corresponding acquisition scheme.

        Parameters
        ----------
        dwi_filename : string
            The file name of the DWI data, relative to the subject folder (default : 'DWI.nii')
        scheme_filename : string
            The file name of the corresponding acquisition scheme (default : 'DWI.scheme')
        b0_thr : float
            The threshold below which a b-value is considered a b0 (default : 0)
        b0_min_signal : float
            Crop to zero the signal in voxels where the b0 <= b0_min_signal * mean(b0[b0>0]) (default : 0)
        """

        # Loading data and acquisition scheme
        tic = time.time()
        LOG( '\n-> Loading data:' )

        print( '\t* DWI signal:' )
        self.set_config('dwi_filename', dwi_filename)
        self.niiDWI  = nibabel.load( pjoin( self.get_config('DATA_path'), dwi_filename) )
        self.niiDWI_img = self.niiDWI.get_data().astype(np.float32)
        if self.niiDWI_img.ndim ==3 :
            self.niiDWI_img = np.expand_dims( self.niiDWI_img, axis=3 )
        hdr = self.niiDWI.header if nibabel.__version__ >= '2.0.0' else self.niiDWI.get_header()
        self.set_config('dim', self.niiDWI_img.shape[0:3])
        self.set_config('pixdim', tuple( hdr.get_zooms()[:3] ))
        print( '\t\t- dim    : %d x %d x %d x %d' % self.niiDWI_img.shape )
        print( '\t\t- pixdim : %.3f x %.3f x %.3f' % self.get_config('pixdim') )
        print( '\t\t- values : min=%.2f, max=%.2f, mean=%.2f' % ( self.niiDWI_img.min(), self.niiDWI_img.max(), self.niiDWI_img.mean() ) )

        print( '\t* Acquisition scheme:' )
        self.set_config('scheme_filename', scheme_filename)
        self.set_config('b0_thr', b0_thr)
        self.scheme = amico.scheme.Scheme( pjoin( self.get_config('DATA_path'), scheme_filename), b0_thr )
        print( '\t\t- %d samples, %d shells' % ( self.scheme.nS, len(self.scheme.shells) ) )
        print( '\t\t- %d @ b=0' % ( self.scheme.b0_count ), end='' )
        for i in xrange(len(self.scheme.shells)) :
            print( ', %d @ b=%.1f' % ( len(self.scheme.shells[i]['idx']), self.scheme.shells[i]['b'] ), end='' )
        print()

        if self.scheme.nS != self.niiDWI_img.shape[3] :
            ERROR( 'Scheme does not match with DWI data' )

        if self.scheme.dwi_count == 0 :
            ERROR( 'There are no DWI volumes in the data' )

        LOG( '   [ %.1f seconds ]' % ( time.time() - tic ) )

        # Preprocessing
        tic = time.time()
        LOG( '\n-> Preprocessing:' )

        if self.get_config('doNormalizeSignal') :
            if self.scheme.b0_count > 0 :
                print( '\t* Normalizing to b0... ', end='' )
                sys.stdout.flush()
                b0 = np.mean( self.niiDWI_img[:,:,:,self.scheme.b0_idx], axis=3 )
                idx = b0 <= b0_min_signal * b0[b0>0].mean()
                b0[ idx ] = 1
                b0 = 1.0 / b0
                b0[ idx ] = 0
                for i in xrange(self.scheme.nS) :
                    self.niiDWI_img[:,:,:,i] *= b0
                print( '[ min=%.2f, max=%.2f, mean=%.2f ]' % ( self.niiDWI_img.min(), self.niiDWI_img.max(), self.niiDWI_img.mean() ) )
                del idx, b0
            else :
                WARNING( 'There are no b0 volumes for normalization' )

        if self.scheme.b0_count > 1 :
            if self.get_config('doMergeB0') :
                print( '\t* Merging multiple b0 volume(s)... ', end='' )
                mean = np.expand_dims( np.mean( self.niiDWI_img[:,:,:,self.scheme.b0_idx], axis=3 ), axis=3 )
                self.niiDWI_img = np.concatenate( (mean, self.niiDWI_img[:,:,:,self.scheme.dwi_idx]), axis=3 )
                del mean
            else :
                print( '\t* Keeping all b0 volume(s)... ', end='' )
            print( '[ %d x %d x %d x %d ]' % self.niiDWI_img.shape )

        if self.get_config('doDemean') :
            print( '\t* Demeaning signal... ', end='' )
            sys.stdout.flush()
            mean = np.repeat( np.expand_dims(np.mean(self.niiDWI_img,axis=3),axis=3), self.niiDWI_img.shape[3], axis=3 )
            self.niiDWI_img = self.niiDWI_img - mean
            print( '[ min=%.2f, max=%.2f, mean=%.2f ]' % ( self.niiDWI_img.min(), self.niiDWI_img.max(), self.niiDWI_img.mean() ) )

        LOG( '   [ %.1f seconds ]' % ( time.time() - tic ) )


    def set_model( self, model_name ) :
        """Set the model to use to describe the signal contributions in each voxel.

        Parameters
        ----------
        model_name : string
            The name of the model (must match a class name in "commit.models" module)
        """
        # Call the specific model constructor
        if hasattr(commit.models, model_name ) :
            self.model = getattr(commit.models,model_name)()
        else :
            ERROR( 'Model "%s" not recognized' % model_name )

        self.set_config('ATOMS_path', pjoin( self.get_config('study_path'), 'kernels', self.model.id ))


    def generate_kernels( self, regenerate=False, lmax=12, ndirs=32761 ) :
        """Generate the high-resolution response functions for each compartment.
        Dispatch to the proper function, depending on the model.

        Parameters
        ----------
        regenerate : boolean
            Regenerate kernels if they already exist (default : False)
        lmax : int
            Maximum SH order to use for the rotation procedure (default : 12)
        ndirs : int
            Number of directions on the half of the sphere representing the possible orientations of the response functions (default : 32761)
        """
        if not amico.lut.is_valid(ndirs):
            ERROR( 'Unsupported value for ndirs.\nNote: Supported values for ndirs are [1, 500, 1000, 1500, 2000, 2500, 3000, 3500, 4000, 4500, 5000, 5500, 6000, 6500, 7000, 7500, 8000, 8500, 9000, 9500, 10000, 32761 (default)]' )
        if self.scheme is None :
            ERROR( 'Scheme not loaded; call "load_data()" first' )
        if self.model is None :
            ERROR( 'Model not set; call "set_model()" method first' )

        # store some values for later use
        self.set_config('lmax', lmax)
        self.set_config('ndirs', ndirs)
        self.set_config('model', self.model.get_params())
        self.model.scheme = self.scheme

        LOG( '\n-> Simulating with "%s" model:' % self.model.name )

        # check if kernels were already generated
        tmp = glob.glob( pjoin(self.get_config('ATOMS_path'),'A_*.npy') )
        if len(tmp)>0 and not regenerate :
            LOG( '   [ Kernels already computed. Use option "regenerate=True" to force regeneration ]' )
            return

        # create folder or delete existing files (if any)
        if not exists( self.get_config('ATOMS_path') ) :
            makedirs( self.get_config('ATOMS_path') )
        else :
            for f in glob.glob( pjoin(self.get_config('ATOMS_path'),'*') ) :
                remove( f )

        # auxiliary data structures
        aux = amico.lut.load_precomputed_rotation_matrices( lmax, ndirs )
        idx_IN, idx_OUT = amico.lut.aux_structures_generate( self.scheme, lmax )

        # Dispatch to the right handler for each model
        tic = time.time()
        self.model.generate( self.get_config('ATOMS_path'), aux, idx_IN, idx_OUT, ndirs )
        LOG( '   [ %.1f seconds ]' % ( time.time() - tic ) )


    def load_kernels( self ) :
        """Load rotated kernels and project to the specific gradient scheme of this subject.
        Dispatch to the proper function, depending on the model.
        """
        if self.model is None :
            ERROR( 'Model not set; call "set_model()" method first' )
        if self.scheme is None :
            ERROR( 'Scheme not loaded; call "load_data()" first' )

        tic = time.time()
        LOG( '\n-> Resampling LUT for subject "%s":' % self.get_config('subject') )

        # auxiliary data structures
        idx_OUT, Ylm_OUT = amico.lut.aux_structures_resample( self.scheme, self.get_config('lmax') )

        # Dispatch to the right handler for each model
        if self.get_config('doMergeB0') :
            print( '\t* Merging multiple b0 volume(s)...' )
        else :
            print( '\t* Keeping all b0 volume(s)...' )
        self.KERNELS = self.model.resample( self.get_config('ATOMS_path'), idx_OUT, Ylm_OUT, self.get_config('doMergeB0'), self.get_config('ndirs') )
        nIC  = self.KERNELS['wmr'].shape[0]
        nEC  = self.KERNELS['wmh'].shape[0]
        nISO = self.KERNELS['iso'].shape[0]
        print( '\t  [ OK ]' )

        # ensure contiguous arrays for C part
        self.KERNELS['wmr'] = np.ascontiguousarray( self.KERNELS['wmr'] )
        self.KERNELS['wmh'] = np.ascontiguousarray( self.KERNELS['wmh'] )
        self.KERNELS['iso'] = np.ascontiguousarray( self.KERNELS['iso'] )

        # De-mean kernels
        if self.get_config('doDemean') :
            print( '\t* Demeaning signal...', end='' )
            for j in xrange(self.get_config('ndirs')) :
                for i in xrange(nIC) :
                    self.KERNELS['wmr'][i,j,:] -= self.KERNELS['wmr'][i,j,:].mean()
                for i in xrange(nEC) :
                    self.KERNELS['wmh'][i,j,:] -= self.KERNELS['wmh'][i,j,:].mean()
            for i in xrange(nISO) :
                self.KERNELS['iso'][i] -= self.KERNELS['iso'][i].mean()
            print( '[ OK ]' )

        # Normalize atoms
        if self.get_config('doNormalizeKernels') :
            print( '\t* Normalizing... ', end='' )

            self.KERNELS['wmr_norm'] = np.zeros( nIC )
            for i in xrange(nIC) :
                self.KERNELS['wmr_norm'][i] = np.linalg.norm( self.KERNELS['wmr'][i,0,:] )
                for j in xrange(self.get_config('ndirs')) :
                    self.KERNELS['wmr'][i,j,:] /= self.KERNELS['wmr_norm'][i]

            self.KERNELS['wmh_norm'] = np.zeros( nEC )
            for i in xrange(nEC) :
                self.KERNELS['wmh_norm'][i] = np.linalg.norm( self.KERNELS['wmh'][i,0,:] )
                for j in xrange(self.get_config('ndirs')) :
                    self.KERNELS['wmh'][i,j,:] /= self.KERNELS['wmh_norm'][i]

            self.KERNELS['iso_norm'] = np.zeros( nISO )
            for i in xrange(nISO) :
                self.KERNELS['iso_norm'][i] = np.linalg.norm( self.KERNELS['iso'][i,:] )
                self.KERNELS['iso'][i,:] /= self.KERNELS['iso_norm'][i]

            print( '[ OK ]' )

        LOG( '   [ %.1f seconds ]' % ( time.time() - tic ) )


    cpdef load_dictionary( self, path, use_all_voxels_in_mask=False ) :
        """Load the sparse structure previously created with "trk2dictionary" script.

        Parameters
        ----------
        path : string
            Folder containing the output of the trk2dictionary script (relative to subject path)
        use_all_voxels_in_mask : boolean
            If False (default) the optimization will be conducted only on the voxels actually
            traversed by tracts. If True, then all voxels present in the mask specified in 
            trk2dictionary.run(), i.e. "filename_mask" parameter, will be used instead.
            NB: if no mask was specified in trk2dictionary, this parameter is irrelevant.
        """
        if self.niiDWI is None :
            ERROR( 'Data not loaded; call "load_data()" first' )

        tic = time.time()
        LOG( '\n-> Loading the dictionary:' )
        self.DICTIONARY = {}
        self.set_config('TRACKING_path', pjoin(self.get_config('DATA_path'),path))

        # check that ndirs of dictionary matches with that of the kernels
        dictionary_info = load_dictionary_info( pjoin(self.get_config('TRACKING_path'), "dictionary_info.pickle") )
        if dictionary_info['ndirs'] != self.get_config('ndirs'):
            ERROR( '"ndirs" of the dictionary (%d) does not match with the kernels (%d)' % (dictionary_info['ndirs'], self.get_config('ndirs')) )
        self.DICTIONARY['ndirs'] = dictionary_info['ndirs']

        # load mask
        self.set_config('dictionary_mask', 'mask' if use_all_voxels_in_mask else 'tdi' )
        mask_filename = pjoin(self.get_config('TRACKING_path'),'dictionary_%s.nii'%self.get_config('dictionary_mask'))
        if not exists( mask_filename ) :
            mask_filename += '.gz'
            if not exists( mask_filename ) :
                ERROR( 'Dictionary not found. Execute "trk2dictionary" script first' );
        niiMASK = nibabel.load( mask_filename )
        niiMASK_hdr = niiMASK.header if nibabel.__version__ >= '2.0.0' else niiMASK.get_header()
        if ( self.get_config('dim')[0]!=niiMASK.shape[0] or
             self.get_config('dim')[1]!=niiMASK.shape[1] or
             self.get_config('dim')[2]!=niiMASK.shape[2] or
             abs(self.get_config('pixdim')[0]-niiMASK_hdr['pixdim'][1])>1e-3 or
             abs(self.get_config('pixdim')[1]-niiMASK_hdr['pixdim'][2])>1e-3 or
             abs(self.get_config('pixdim')[2]-niiMASK_hdr['pixdim'][3])>1e-3 ) :
            WARNING( 'Dictionary does not have the same geometry as the dataset' )
        self.DICTIONARY['MASK'] = (niiMASK.get_data() > 0).astype(np.uint8)

        # segments from the tracts
        # ------------------------
        print( '\t* Segments from the tracts... ', end='' )
        sys.stdout.flush()

        self.DICTIONARY['TRK'] = {}
        self.DICTIONARY['TRK']['kept']  = np.fromfile( pjoin(self.get_config('TRACKING_path'),'dictionary_TRK_kept.dict'), dtype=np.uint8 )
        self.DICTIONARY['TRK']['norm'] = np.fromfile( pjoin(self.get_config('TRACKING_path'),'dictionary_TRK_norm.dict'), dtype=np.float32 )
        self.DICTIONARY['TRK']['len']  = np.fromfile( pjoin(self.get_config('TRACKING_path'),'dictionary_TRK_len.dict'), dtype=np.float32 )
        

        self.DICTIONARY['IC'] = {}
        self.DICTIONARY['IC']['fiber'] = np.fromfile( pjoin(self.get_config('TRACKING_path'),'dictionary_IC_f.dict'), dtype=np.uint32 )
        self.DICTIONARY['IC']['v']     = np.fromfile( pjoin(self.get_config('TRACKING_path'),'dictionary_IC_v.dict'), dtype=np.uint32 )
        self.DICTIONARY['IC']['o']     = np.fromfile( pjoin(self.get_config('TRACKING_path'),'dictionary_IC_o.dict'), dtype=np.uint16 )
        self.DICTIONARY['IC']['len']   = np.fromfile( pjoin(self.get_config('TRACKING_path'),'dictionary_IC_len.dict'), dtype=np.float32 )
        self.DICTIONARY['IC']['n']     = self.DICTIONARY['IC']['fiber'].size
        self.DICTIONARY['IC']['nF']    = self.DICTIONARY['TRK']['norm'].size

        # reorder the segments based on the "v" field
        idx = np.argsort( self.DICTIONARY['IC']['v'], kind='mergesort' )
        self.DICTIONARY['IC']['v']     = self.DICTIONARY['IC']['v'][ idx ]
        self.DICTIONARY['IC']['o']     = self.DICTIONARY['IC']['o'][ idx ]
        self.DICTIONARY['IC']['fiber'] = self.DICTIONARY['IC']['fiber'][ idx ]
        self.DICTIONARY['IC']['len']   = self.DICTIONARY['IC']['len'][ idx ]
        del idx

        # divide the length of each segment by the fiber length so that all the columns of the libear operator will have same length
        # NB: it works in conjunction with the normalization of the kernels
        cdef :
            np.float32_t [:] sl = self.DICTIONARY['IC']['len']
            np.float32_t [:] tl = self.DICTIONARY['TRK']['norm']
            np.uint32_t  [:] f  = self.DICTIONARY['IC']['fiber']
            int s
        if self.get_config('doNormalizeKernels') :
            for s in xrange(self.DICTIONARY['IC']['n']) :
                sl[s] /= tl[ f[s] ]

        print( '[ %d fibers and %d segments ]' % ( self.DICTIONARY['IC']['nF'], self.DICTIONARY['IC']['n'] ) )

        # segments from the peaks
        # -----------------------
        print( '\t* Segments from the peaks...  ', end='' )
        sys.stdout.flush()

        self.DICTIONARY['EC'] = {}
        self.DICTIONARY['EC']['v']  = np.fromfile( pjoin(self.get_config('TRACKING_path'),'dictionary_EC_v.dict'), dtype=np.uint32 )
        self.DICTIONARY['EC']['o']  = np.fromfile( pjoin(self.get_config('TRACKING_path'),'dictionary_EC_o.dict'), dtype=np.uint16 )
        self.DICTIONARY['EC']['nE'] = self.DICTIONARY['EC']['v'].size

        # reorder the segments based on the "v" field
        idx = np.argsort( self.DICTIONARY['EC']['v'], kind='mergesort' )
        self.DICTIONARY['EC']['v'] = self.DICTIONARY['EC']['v'][ idx ]
        self.DICTIONARY['EC']['o'] = self.DICTIONARY['EC']['o'][ idx ]
        del idx

        print( '[ %d segments ]' % self.DICTIONARY['EC']['nE'] )

        # isotropic compartments
        # ----------------------
        print( '\t* Isotropic contributions...  ', end='' )
        sys.stdout.flush()

        self.DICTIONARY['ISO'] = {}

        self.DICTIONARY['nV'] = self.DICTIONARY['MASK'].sum()

        vx, vy, vz = ( self.DICTIONARY['MASK'] > 0 ).nonzero() # [TODO] find a way to avoid using int64 (not necessary and waste of memory)
        vx = vx.astype(np.int32)
        vy = vy.astype(np.int32)
        vz = vz.astype(np.int32)
        self.DICTIONARY['ISO']['v'] = vx + self.get_config('dim')[0] * ( vy + self.get_config('dim')[1] * vz )
        del vx, vy, vz

        # reorder the segments based on the "v" field
        idx = np.argsort( self.DICTIONARY['ISO']['v'], kind='mergesort' )
        self.DICTIONARY['ISO']['v'] = self.DICTIONARY['ISO']['v'][ idx ]
        del idx

        print( '[ %d voxels ]' % self.DICTIONARY['nV'] )

        # post-processing
        # ---------------
        print( '\t* Post-processing...          ', end='' )
        sys.stdout.flush()

        # get the indices to extract the VOI as in MATLAB (in place of DICTIONARY.MASKidx)
        idx = self.DICTIONARY['MASK'].ravel(order='F').nonzero()[0]
        self.DICTIONARY['MASK_ix'], self.DICTIONARY['MASK_iy'], self.DICTIONARY['MASK_iz'] = np.unravel_index( idx, self.DICTIONARY['MASK'].shape, order='F' )

        lut = np.zeros( self.get_config('dim'), dtype=np.uint32 ).ravel()
        for i in xrange(idx.size) :
            lut[ idx[i] ] = i
        self.DICTIONARY['IC'][ 'v'] = lut[ self.DICTIONARY['IC'][ 'v'] ]
        self.DICTIONARY['EC'][ 'v'] = lut[ self.DICTIONARY['EC'][ 'v'] ]
        self.DICTIONARY['ISO']['v'] = lut[ self.DICTIONARY['ISO']['v'] ]

        print( '[ OK ]' )

        LOG( '   [ %.1f seconds ]' % ( time.time() - tic ) )


    def set_threads( self, n=None ) :
        """Set the number of threads to use for the matrix-vector operations with A and A'.

        Parameters
        ----------
        n : integer
            Number of threads to use (default : number of CPUs in the system)
        """
        if n is None :
            # Set to the number of CPUs in the system
            try :
                import multiprocessing
                n = multiprocessing.cpu_count()
            except :
                n = 1

        if n < 1 or n > 255 :
            ERROR( 'Number of threads must be between 1 and 255' )
        if self.DICTIONARY is None :
            ERROR( 'Dictionary not loaded; call "load_dictionary()" first' )
        if self.KERNELS is None :
            ERROR( 'Response functions not generated; call "generate_kernels()" and "load_kernels()" first' )

        self.THREADS = {}
        self.THREADS['n'] = n

        cdef :
            long [:] C
            long t, tot, i1, i2, N, c
            int i

        tic = time.time()
        LOG( '\n-> Distributing workload to different threads:' )
        print( '\t* Number of threads : %d' % n )

        # Distribute load for the computation of A*x product
        print( '\t* A operator...  ', end='' )
        sys.stdout.flush()

        if self.DICTIONARY['IC']['n'] > 0 :
            self.THREADS['IC'] = np.zeros( n+1, dtype=np.uint32 )
            if n > 1 :
                N = np.floor( self.DICTIONARY['IC']['n']/n )
                t = 1
                tot = 0
                C = np.bincount( self.DICTIONARY['IC']['v'] )
                for c in C :
                    tot += c
                    if tot >= N :
                        self.THREADS['IC'][t] = self.THREADS['IC'][t-1] + tot
                        t += 1
                        tot = 0
            self.THREADS['IC'][n] = self.DICTIONARY['IC']['n']

            # check if some threads are not assigned any segment
            if np.count_nonzero( np.diff( self.THREADS['IC'].astype(np.int32) ) <= 0 ) :
                self.THREADS = None
                ERROR( 'Too many threads for the IC compartments to evaluate; try decreasing the number', prefix='\n' )
        else :
            self.THREADS['IC'] = None

        if self.DICTIONARY['EC']['nE'] > 0 :
            self.THREADS['EC'] = np.zeros( n+1, dtype=np.uint32 )
            for i in xrange(n) :
                self.THREADS['EC'][i] = np.searchsorted( self.DICTIONARY['EC']['v'], self.DICTIONARY['IC']['v'][ self.THREADS['IC'][i] ] )
            self.THREADS['EC'][n] = self.DICTIONARY['EC']['nE']

            # check if some threads are not assigned any segment
            if np.count_nonzero( np.diff( self.THREADS['EC'].astype(np.int32) ) <= 0 ) :
                self.THREADS = None
                ERROR( 'Too many threads for the EC compartments to evaluate; try decreasing the number', prefix='\n' )
        else :
            self.THREADS['EC'] = None

        if self.DICTIONARY['nV'] > 0 :
            self.THREADS['ISO'] = np.zeros( n+1, dtype=np.uint32 )
            for i in xrange(n) :
                self.THREADS['ISO'][i] = np.searchsorted( self.DICTIONARY['ISO']['v'], self.DICTIONARY['IC']['v'][ self.THREADS['IC'][i] ] )
            self.THREADS['ISO'][n] = self.DICTIONARY['nV']

            # check if some threads are not assigned any segment
            if np.count_nonzero( np.diff( self.THREADS['ISO'].astype(np.int32) ) <= 0 ) :
                self.THREADS = None
                ERROR( 'Too many threads for the ISO compartments to evaluate; try decreasing the number', prefix='\n' )
        else :
            self.THREADS['ISO'] = None

        print( '[ OK ]' )

        # Distribute load for the computation of At*y product
        print( '\t* A\' operator... ', end='' )
        sys.stdout.flush()

        if self.DICTIONARY['IC']['n'] > 0 :
            self.THREADS['ICt'] = np.full( self.DICTIONARY['IC']['n'], n-1, dtype=np.uint8 )
            if n > 1 :
                idx = np.argsort( self.DICTIONARY['IC']['fiber'], kind='mergesort' )
                C = np.bincount( self.DICTIONARY['IC']['fiber'] )
                t = tot = i1 = i2 = 0
                N = np.floor(self.DICTIONARY['IC']['n']/n)
                for c in C :
                    i2 += c
                    tot += c
                    if tot >= N :
                        self.THREADS['ICt'][ i1:i2 ] = t
                        t += 1
                        if t==n-1 :
                            break
                        i1 = i2
                        tot = c
                self.THREADS['ICt'][idx] = self.THREADS['ICt'].copy()

        else :
            self.THREADS['ICt'] = None

        if self.DICTIONARY['EC']['nE'] > 0 :
            self.THREADS['ECt'] = np.zeros( n+1, dtype=np.uint32 )
            N = np.floor( self.DICTIONARY['EC']['nE']/n )
            for i in xrange(1,n) :
                self.THREADS['ECt'][i] = self.THREADS['ECt'][i-1] + N
            self.THREADS['ECt'][n] = self.DICTIONARY['EC']['nE']

            # check if some threads are not assigned any segment
            if np.count_nonzero( np.diff( self.THREADS['ECt'].astype(np.int32) ) <= 0 ) :
                self.THREADS = None
                ERROR( 'Too many threads for the EC compartments to evaluate; try decreasing the number', prefix='\n' )
        else :
            self.THREADS['ECt'] = None

        if self.DICTIONARY['nV'] > 0 :
            self.THREADS['ISOt'] = np.zeros( n+1, dtype=np.uint32 )
            N = np.floor( self.DICTIONARY['nV']/n )
            for i in xrange(1,n) :
                self.THREADS['ISOt'][i] = self.THREADS['ISOt'][i-1] + N
            self.THREADS['ISOt'][n] = self.DICTIONARY['nV']

            # check if some threads are not assigned any segment
            if np.count_nonzero( np.diff( self.THREADS['ISOt'].astype(np.int32) ) <= 0 ) :
                self.THREADS = None
                ERROR( 'Too many threads for the ISO compartments to evaluate; try decreasing the number', prefix='\n' )
        else :
            self.THREADS['ISOt'] = None

        print( '[ OK ]' )

        LOG( '   [ %.1f seconds ]' % ( time.time() - tic ) )


    def build_operator( self, build_dir=None ) :
        """Compile/build the operator for computing the matrix-vector multiplications by A and A'
        using the informations from self.DICTIONARY, self.KERNELS and self.THREADS.
        NB: needs to call this function to update pointers to data structures in case
            the data is changed in self.DICTIONARY, self.KERNELS or self.THREADS.

        Parameters
        ----------
        build_dir : string
            The folder in which to store the compiled files. 
            If None (default), they will end up in the .pyxbld directory in the user’s home directory.
            If using this option, it is recommended to use a temporary directory, quit your python 
                console between each build, and delete the content of the temporary directory.
        """
        if self.DICTIONARY is None :
            ERROR( 'Dictionary not loaded; call "load_dictionary()" first' )
        if self.KERNELS is None :
            ERROR( 'Response functions not generated; call "generate_kernels()" and "load_kernels()" first' )
        if self.THREADS is None :
            ERROR( 'Threads not set; call "set_threads()" first' )
        
        if self.DICTIONARY['IC']['nF'] <= 0 :
            ERROR( 'No streamline found in the dictionary; check your data' )
        if self.DICTIONARY['EC']['nE'] <= 0 and self.KERNELS['wmh'].shape[0] > 0 :
            ERROR( 'The selected model has EC compartments, but no peaks have been provided; check your data' )

        tic = time.time()
        LOG( '\n-> Building linear operator A:' )

        # need to pass these parameters at runtime for compiling the C code
        from commit.operator import config

        compilation_is_needed = False
        
        if config.nTHREADS is None or config.nTHREADS != self.THREADS['n']:
            compilation_is_needed = True
        if config.nIC is None or config.nIC != self.KERNELS['wmr'].shape[0]:
            compilation_is_needed = True
        if config.model is None or config.model != self.model.id:
            compilation_is_needed = True        
        if config.nEC is None or config.nEC != self.KERNELS['wmh'].shape[0]:
            compilation_is_needed = True                
        if config.nISO is None or config.nISO != self.KERNELS['iso'].shape[0]:
            compilation_is_needed = True        
        if config.build_dir != build_dir:
            compilation_is_needed = True        

        if compilation_is_needed or not 'commit.operator.operator' in sys.modules :       

            if build_dir is not None:
                if isdir(build_dir) and not len(listdir(build_dir)) == 0:
                    ERROR( '\nbuild_dir is not empty, unsafe build option.' )
                elif config.nTHREADS is not None:
                    ERROR( '\nThe parameter build_dir has changed, unsafe build option.' )
                else:
                    WARNING( '\nUsing build_dir, always quit your python console between COMMIT Evaluation.' )

            config.nTHREADS   = self.THREADS['n']
            config.model      = self.model.id
            config.nIC        = self.KERNELS['wmr'].shape[0]
            config.nEC        = self.KERNELS['wmh'].shape[0]
            config.nISO       = self.KERNELS['iso'].shape[0]
            config.build_dir  = build_dir

            pyximport.install( reload_support=True, language_level=3, build_dir=build_dir, build_in_temp=True, inplace=False )

            if not 'commit.operator.operator' in sys.modules :
                import commit.operator.operator
            else :
                reload( sys.modules['commit.operator.operator'] )
            
        self.A = sys.modules['commit.operator.operator'].LinearOperator( self.DICTIONARY, self.KERNELS, self.THREADS )

        LOG( '   [ %.1f seconds ]' % ( time.time() - tic ) )


    def get_y( self ):
        """
        Returns a numpy array that corresponds to the 'y' vector of the optimisation problem.
        NB: this can be run only after having loaded the dictionary and the data.
        """
        if self.DICTIONARY is None :
            ERROR( 'Dictionary not loaded; call "load_dictionary()" first' )
        if self.niiDWI is None :
            ERROR( 'Data not loaded; call "load_data()" first' )
        return self.niiDWI_img[ self.DICTIONARY['MASK_ix'], self.DICTIONARY['MASK_iy'], self.DICTIONARY['MASK_iz'], : ].flatten().astype(np.float64)


<<<<<<< HEAD
    def fit( self, tol_fun=1e-3, tol_x=1e-6, max_iter=100, verbose=1, x0=None, regularisation=None, confidence_map_filename=None ) :
=======
    def fit( self, tol_fun=1e-3, tol_x=1e-6, max_iter=100, verbose=True, x0=None, regularisation=None ) :
>>>>>>> b9e09567
        """Fit the model to the data.

        Parameters
        ----------
        tol_fun : float
            Tolerance on the objective function (default : 1e-3)
        max_iter : integer
            Maximum number of iterations (default : 100)
        verbose : boolean
            Level of verbosity: 0=no print, 1=print progress (default : True)
        x0 : np.array
            Initial guess for the solution of the problem (default : None)
        regularisation : commit.solvers.init_regularisation object
            Python dictionary that describes the wanted regularisation term.
            Check the documentation of commit.solvers.init_regularisation to see
            how to properly define the wanted mathematical formulation
            ( default : None )
        confidence_map_filename : 
            Path to the NIFTI file containing a confidence map on the data, 
            relative to the subject folder. The file can be 3D or 4D in 
            the same space as the dwi_filename used (dim and voxel size).
            It should contain float values. If the values are outside 
            the range [0.0,1.0] they will be rescaled. 
            (default : None)

        """
        if self.niiDWI is None :
            ERROR( 'Data not loaded; call "load_data()" first' )
        if self.DICTIONARY is None :
            ERROR( 'Dictionary not loaded; call "load_dictionary()" first' )
        if self.KERNELS is None :
            ERROR( 'Response functions not generated; call "generate_kernels()" and "load_kernels()" first' )
        if self.THREADS is None :
            ERROR( 'Threads not set; call "set_threads()" first' )
        if self.A is None :
            ERROR( 'Operator not built; call "build_operator()" first' )
        
        # Confidence map
        self.confidence_map_img = None
        self.set_config('confidence_map_filename', None)
        confidence_array = None

        if confidence_map_filename is not None:
            # Loading confidence map
            tic = time.time()
            LOG( '\n-> Loading confidence map:' )

            if not exists( pjoin( self.get_config('DATA_path'), confidence_map_filename)  ) :            
                ERROR( 'Confidence map not found' )
            
            self.set_config('confidence_map_filename', confidence_map_filename)
            confidence_map  = nibabel.load( pjoin( self.get_config('DATA_path'), confidence_map_filename) )
            self.confidence_map_img = confidence_map.get_data().astype(np.float64)

            if self.confidence_map_img.ndim not in [3,4]:
                ERROR( 'Confidence map must be 3D or 4D dataset' )

            if self.confidence_map_img.ndim == 3:
                print( '\t* Extending the confidence map volume to match the DWI signal volume(s)... ' )                
                self.confidence_map_img = np.repeat(self.confidence_map_img[:, :, :, np.newaxis], self.niiDWI_img.shape[3], axis=3)
            hdr = confidence_map.header if nibabel.__version__ >= '2.0.0' else confidence_map.get_header()
            confidence_map_dim = self.confidence_map_img.shape[0:3]
            confidence_map_pixdim = tuple( hdr.get_zooms()[:3] )
            print( '\t\t- dim    : %d x %d x %d x %d' % self.confidence_map_img.shape )
            print( '\t\t- pixdim : %.3f x %.3f x %.3f' % confidence_map_pixdim )

            LOG( '   [ %.1f seconds ]' % ( time.time() - tic ) )
            
            if ( self.get_config('dim') != confidence_map_dim ):
                ERROR( 'Dataset does not have the same geometry (number of voxels) as the DWI signal' )

            if (self.get_config('pixdim') != confidence_map_pixdim ):
                ERROR( 'Dataset does not have the same geometry (voxel size) as the DWI signal' )
            
            if (self.confidence_map_img.shape != self.niiDWI_img.shape):
                ERROR( 'Dataset does not have the same geometry as the DWI signal' )

            cMAX = np.max(self.confidence_map_img)
            cMIN = np.min(self.confidence_map_img)
            if ( cMIN < 0. or cMAX > 1. ):                
                self.confidence_map_img = ( self.confidence_map_img - cMIN ) / ( cMAX - cMIN )
                LOG ( '\n Confidence map interval was scaled from the original [%.1f, %.1f] to the intended [0,1] linearly' % ( cMIN, cMAX ) )

            confidence_array = self.confidence_map_img[ self.DICTIONARY['MASK_ix'], self.DICTIONARY['MASK_iy'], self.DICTIONARY['MASK_iz'], : ].flatten().astype(np.float64)

        if x0 is not None :
            if x0.shape[0] != self.A.shape[1] :
                ERROR( 'x0 dimension does not match the number of columns of the dictionary' )
        if regularisation is None :
            regularisation = commit.solvers.init_regularisation(self)

        self.CONFIG['optimization']                   = {}
        self.CONFIG['optimization']['tol_fun']        = tol_fun
        self.CONFIG['optimization']['tol_x']          = tol_x
        self.CONFIG['optimization']['max_iter']       = max_iter
        self.CONFIG['optimization']['verbose']        = verbose
        self.CONFIG['optimization']['regularisation'] = regularisation

        # run solver
        t = time.time()
        LOG( '\n-> Fit model:' )

        self.x, opt_details = commit.solvers.solve(self.get_y(), self.A, self.A.T, tol_fun = tol_fun, tol_x = tol_x, max_iter = max_iter, verbose = verbose, x0 = x0, regularisation = regularisation, confidence_array = confidence_array)

        self.CONFIG['optimization']['fit_details'] = opt_details
        self.CONFIG['optimization']['fit_time'] = time.time()-t

        LOG( '\n   [ %s ]' % ( time.strftime("%Hh %Mm %Ss", time.gmtime(self.CONFIG['optimization']['fit_time']) ) ) )


    def get_coeffs( self ):
        """
        Returns the coefficients, corresponding to the original optimisation problem,
        i.e. the input tractogram to trk2dictionary, divided in three classes (ic, ec, iso).
        """
        if self.x is None :
            ERROR( 'Model not fitted to the data; call "fit()" first' )

        nF = self.DICTIONARY['IC']['nF']
        nE = self.DICTIONARY['EC']['nE']
        nV = self.DICTIONARY['nV']

        if self.get_config('doNormalizeKernels') :
            # renormalize the coefficients
            norm1 = np.repeat(self.KERNELS['wmr_norm'],nF)
            norm2 = np.repeat(self.KERNELS['wmh_norm'],nE)
            norm3 = np.repeat(self.KERNELS['iso_norm'],nV)
            norm_fib = np.kron(np.ones(self.KERNELS['wmr'].shape[0]), self.DICTIONARY['TRK']['norm'])
            x = self.x / np.hstack( (norm1*norm_fib,norm2,norm3) )
        else :
            x = self.x

        offset1 = nF * self.KERNELS['wmr'].shape[0]
        offset2 = offset1 + nE * self.KERNELS['wmh'].shape[0]
        kept = np.tile( self.DICTIONARY['TRK']['kept'], self.KERNELS['wmr'].shape[0] )
        xic = np.zeros( kept.size )
        xic[kept==1] = x[:offset1]
        xec = x[offset1:offset2]
        xiso = x[offset2:]

        return xic, xec, xiso


    def save_results( self, path_suffix=None, stat_coeffs='sum', save_est_dwi=False, save_coeff=None, save_opt_details=None ) :
        """Save the output (coefficients, errors, maps etc).

        Parameters
        ----------
        path_suffix : string
            Text to be appended to "Results" to create the output path (default : None)
        stat_coeffs : string
            Stat to be used if more coefficients are estimated for each streamline.
            Options: 'sum', 'mean', 'median', 'min', 'max', 'all' (default : 'sum')
        save_est_dwi : boolean
            Save the estimated DW-MRI signal (default : False)
        save_opt_details : boolean
            DEPRECATED. The details of the optimization and the coefficients are always saved.
        save_coeff : boolean
            DEPRECATED. The estimated weights for the streamlines are always saved.
        """
        RESULTS_path = 'Results_' + self.model.id
        if path_suffix :
            self.set_config('path_suffix', path_suffix)
            RESULTS_path = RESULTS_path + path_suffix

        LOG( '\n-> Saving results to "%s/*":' % RESULTS_path )
        tic = time.time()

        if self.x is None :
            ERROR( 'Model not fitted to the data; call "fit()" first' )

        if save_coeff is not None :
            WARNING('"save_coeff" parameter is deprecated')

        if save_opt_details is not None :
            WARNING('"save_opt_details" parameter is deprecated')
        
        nF = self.DICTIONARY['IC']['nF']
        nE = self.DICTIONARY['EC']['nE']
        nV = self.DICTIONARY['nV']
        norm_fib = np.ones( nF )
        # x is the x of the original problem
        # self.x is the x preconditioned
        if self.get_config('doNormalizeKernels') :
            # renormalize the coefficients
            norm1 = np.repeat(self.KERNELS['wmr_norm'],nF)
            norm2 = np.repeat(self.KERNELS['wmh_norm'],nE)
            norm3 = np.repeat(self.KERNELS['iso_norm'],nV)
            norm_fib = np.kron(np.ones(self.KERNELS['wmr'].shape[0]), self.DICTIONARY['TRK']['norm'])
            x = self.x / np.hstack( (norm1*norm_fib,norm2,norm3) )
        else :
            x = self.x

        # create folder or delete existing files (if any)
        RESULTS_path = pjoin( self.get_config('TRACKING_path'), RESULTS_path )
        if not exists( RESULTS_path ) :
            makedirs( RESULTS_path )
        else :
            for f in glob.glob( pjoin(RESULTS_path,'*') ) :
                remove( f )
        self.set_config('RESULTS_path', RESULTS_path)

        # Map of voxelwise errors
        print( '\t* Fitting errors:' )

        niiMAP_img = np.zeros( self.get_config('dim'), dtype=np.float32 )
        affine = self.niiDWI.affine if nibabel.__version__ >= '2.0.0' else self.niiDWI.get_affine()
        niiMAP     = nibabel.Nifti1Image( niiMAP_img, affine )
        niiMAP_hdr = niiMAP.header if nibabel.__version__ >= '2.0.0' else niiMAP.get_header()
        niiMAP_hdr['descrip'] = 'Created with COMMIT %s'%self.get_config('version')

        y_mea = np.reshape( self.niiDWI_img[ self.DICTIONARY['MASK_ix'], self.DICTIONARY['MASK_iy'], self.DICTIONARY['MASK_iz'], : ].flatten().astype(np.float32), (nV,-1) )
        y_est = np.reshape( self.A.dot(self.x), (nV,-1) ).astype(np.float32)

        print( '\t\t- RMSE...  ', end='' )
        sys.stdout.flush()
        tmp = np.sqrt( np.mean((y_mea-y_est)**2,axis=1) )
        niiMAP_img[ self.DICTIONARY['MASK_ix'], self.DICTIONARY['MASK_iy'], self.DICTIONARY['MASK_iz'] ] = tmp
        niiMAP_hdr['cal_min'] = 0
        niiMAP_hdr['cal_max'] = tmp.max()
        nibabel.save( niiMAP, pjoin(RESULTS_path,'fit_RMSE.nii.gz') )
        print( '[ %.3f +/- %.3f ]' % ( tmp.mean(), tmp.std() ) )

        print( '\t\t- NRMSE... ', end='' )
        sys.stdout.flush()
        tmp = np.sum(y_mea**2,axis=1)
        idx = np.where( tmp < 1E-12 )
        tmp[ idx ] = 1
        tmp = np.sqrt( np.sum((y_mea-y_est)**2,axis=1) / tmp )
        tmp[ idx ] = 0
        niiMAP_img[ self.DICTIONARY['MASK_ix'], self.DICTIONARY['MASK_iy'], self.DICTIONARY['MASK_iz'] ] = tmp
        niiMAP_hdr['cal_min'] = 0
        niiMAP_hdr['cal_max'] = 1
        nibabel.save( niiMAP, pjoin(RESULTS_path,'fit_NRMSE.nii.gz') )
        print( '[ %.3f +/- %.3f ]' % ( tmp.mean(), tmp.std() ) )
        
        if self.confidence_map_img is not None:
            confidence_array = np.reshape( self.confidence_map_img[ self.DICTIONARY['MASK_ix'], self.DICTIONARY['MASK_iy'], self.DICTIONARY['MASK_iz'], : ].flatten().astype(np.float64), (nV,-1) ).astype(np.float32)
            
            print( '\t\t- RMSE considering the confidence map...  ', end='' )        
            sys.stdout.flush()
            tmp = np.sqrt( np.mean((confidence_array*(y_mea-y_est))**2,axis=1) )
            niiMAP_img[ self.DICTIONARY['MASK_ix'], self.DICTIONARY['MASK_iy'], self.DICTIONARY['MASK_iz'] ] = tmp
            niiMAP_hdr['cal_min'] = 0
            niiMAP_hdr['cal_max'] = tmp.max()
            nibabel.save( niiMAP, pjoin(RESULTS_path,'fit_RMSE_adjusted.nii.gz') )
            print( '[ %.3f +/- %.3f ]' % ( tmp.mean(), tmp.std() ) )

            print( '\t\t- NRMSE considering the confidence map... ', end='' )
            sys.stdout.flush()
            tmp = np.sum(y_mea**2,axis=1)
            idx = np.where( tmp < 1E-12 )
            tmp[ idx ] = 1
            tmp = np.sqrt( np.sum((confidence_array*(y_mea-y_est))**2,axis=1) / tmp )
            tmp[ idx ] = 0
            niiMAP_img[ self.DICTIONARY['MASK_ix'], self.DICTIONARY['MASK_iy'], self.DICTIONARY['MASK_iz'] ] = tmp
            niiMAP_hdr['cal_min'] = 0
            niiMAP_hdr['cal_max'] = 1
            nibabel.save( niiMAP, pjoin(RESULTS_path,'fit_NRMSE_adjusted.nii.gz') )
            print( '[ %.3f +/- %.3f ]' % ( tmp.mean(), tmp.std() ) )

        # Map of compartment contributions
        print( '\t* Voxelwise contributions:' )

        print( '\t\t- Intra-axonal... ', end='' )
        sys.stdout.flush()
        niiIC_img = np.zeros( self.get_config('dim'), dtype=np.float32 )
        if len(self.KERNELS['wmr']) > 0 :
            offset = nF * self.KERNELS['wmr'].shape[0]
            tmp = ( x[:offset].reshape( (-1,nF) ) * norm_fib.reshape( (-1,nF) ) ).sum( axis=0 )
            xv = np.bincount( self.DICTIONARY['IC']['v'], minlength=nV,
                weights=tmp[ self.DICTIONARY['IC']['fiber'] ] * self.DICTIONARY['IC']['len']
            ).astype(np.float32)
            niiIC_img[ self.DICTIONARY['MASK_ix'], self.DICTIONARY['MASK_iy'], self.DICTIONARY['MASK_iz'] ] = xv
        print( '[ OK ]' )

        print( '\t\t- Extra-axonal... ', end='' )
        sys.stdout.flush()
        niiEC_img = np.zeros( self.get_config('dim'), dtype=np.float32 )
        if len(self.KERNELS['wmh']) > 0 :
            offset = nF * self.KERNELS['wmr'].shape[0]
            tmp = x[offset:offset+nE*len(self.KERNELS['wmh'])].reshape( (-1,nE) ).sum( axis=0 )
            xv = np.bincount( self.DICTIONARY['EC']['v'], weights=tmp, minlength=nV ).astype(np.float32)
            niiEC_img[ self.DICTIONARY['MASK_ix'], self.DICTIONARY['MASK_iy'], self.DICTIONARY['MASK_iz'] ] = xv
        print( '[ OK ]' )

        print( '\t\t- Isotropic... ', end='' )
        sys.stdout.flush()
        niiISO_img = np.zeros( self.get_config('dim'), dtype=np.float32 )
        if len(self.KERNELS['iso']) > 0 :
            offset = nF * self.KERNELS['wmr'].shape[0] + nE * self.KERNELS['wmh'].shape[0]
            xv = x[offset:].reshape( (-1,nV) ).sum( axis=0 )
            niiISO_img[ self.DICTIONARY['MASK_ix'], self.DICTIONARY['MASK_iy'], self.DICTIONARY['MASK_iz'] ] = xv
        print( '   [ OK ]' )

        if self.get_config('doNormalizeMaps') :
            niiIC = nibabel.Nifti1Image(  niiIC_img  / ( niiIC_img + niiEC_img + niiISO_img + 1e-16), affine, header=niiMAP_hdr )
            niiEC = nibabel.Nifti1Image(  niiEC_img /  ( niiIC_img + niiEC_img + niiISO_img + 1E-16), affine, header=niiMAP_hdr )
            niiISO = nibabel.Nifti1Image( niiISO_img / ( niiIC_img + niiEC_img + niiISO_img + 1E-16), affine, header=niiMAP_hdr )
        else:
            niiIC = nibabel.Nifti1Image(  niiIC_img,  affine, header=niiMAP_hdr )
            niiEC = nibabel.Nifti1Image(  niiEC_img,  affine, header=niiMAP_hdr )
            niiISO = nibabel.Nifti1Image( niiISO_img, affine, header=niiMAP_hdr )

        nibabel.save( niiIC , pjoin(RESULTS_path,'compartment_IC.nii.gz') )
        nibabel.save( niiEC , pjoin(RESULTS_path,'compartment_EC.nii.gz') )
        nibabel.save( niiISO , pjoin(RESULTS_path,'compartment_ISO.nii.gz') )

        # Configuration and results
        print( '\t* Configuration and results:' )

        print( '\t\t- streamline_weights.txt... ', end='' )
        sys.stdout.flush()
        xic, _, _ = self.get_coeffs()
        if stat_coeffs != 'all' and xic.size > 0 :
            xic = np.reshape( xic, (-1,self.DICTIONARY['TRK']['kept'].size) )
            if stat_coeffs == 'sum' :
                xic = np.sum( xic, axis=0 )
            elif stat_coeffs == 'mean' :
                xic = np.mean( xic, axis=0 )
            elif stat_coeffs == 'median' :
                xic = np.median( xic, axis=0 )
            elif stat_coeffs == 'min' :
                xic = np.min( xic, axis=0 )
            elif stat_coeffs == 'max' :
                xic = np.max( xic, axis=0 )
            else :
                ERROR( 'Stat not allowed. Possible values: sum, mean, median, min, max, all.', prefix='\n' )
        np.savetxt( pjoin(RESULTS_path,'streamline_weights.txt'), xic, fmt='%.5e' )
        self.set_config('stat_coeffs', stat_coeffs)
        print( '[ OK ]' )

        # Save to a pickle file the following items:
        #   item 0: dictionary with all the configuration details
        #   item 1: np.array obtained through the optimisation process with the normalised kernels
        #   item 2: np.array renormalisation of coeffs in item 1
        print( '\t\t- results.pickle... ', end='' )
        sys.stdout.flush()
        with open( pjoin(RESULTS_path,'results.pickle'), 'wb+' ) as fid :
            pickle.dump( [self.CONFIG, self.x, x], fid, protocol=2 )
        print( '        [ OK ]' )

        if save_est_dwi :
            print( '\t\t- Estimated signal... ', end='' )
            sys.stdout.flush()
            self.niiDWI_img[ self.DICTIONARY['MASK_ix'], self.DICTIONARY['MASK_iy'], self.DICTIONARY['MASK_iz'], : ] = y_est
            nibabel.save( nibabel.Nifti1Image( self.niiDWI_img , affine ), pjoin(RESULTS_path,'fit_signal_estimated.nii.gz') )
            self.niiDWI_img[ self.DICTIONARY['MASK_ix'], self.DICTIONARY['MASK_iy'], self.DICTIONARY['MASK_iz'], : ] = y_mea
            print( '[ OK ]' )
        
        LOG( '   [ %.1f seconds ]' % ( time.time() - tic ) )<|MERGE_RESOLUTION|>--- conflicted
+++ resolved
@@ -729,11 +729,7 @@
         return self.niiDWI_img[ self.DICTIONARY['MASK_ix'], self.DICTIONARY['MASK_iy'], self.DICTIONARY['MASK_iz'], : ].flatten().astype(np.float64)
 
 
-<<<<<<< HEAD
-    def fit( self, tol_fun=1e-3, tol_x=1e-6, max_iter=100, verbose=1, x0=None, regularisation=None, confidence_map_filename=None ) :
-=======
-    def fit( self, tol_fun=1e-3, tol_x=1e-6, max_iter=100, verbose=True, x0=None, regularisation=None ) :
->>>>>>> b9e09567
+    def fit( self, tol_fun=1e-3, tol_x=1e-6, max_iter=100, verbose=True, x0=None, regularisation=None, confidence_map_filename=None ) :
         """Fit the model to the data.
 
         Parameters
