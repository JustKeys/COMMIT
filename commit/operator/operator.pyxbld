import numpy
from os import utime
from os.path import dirname, join
from setuptools import Extension

# pass parameters to the compiler at runtime
# [TODO] find a way to avoid using this fake module
from commit.operator import config


def make_ext(modname, pyxfilename):

    if (config.nTHREADS is None or config.nTHREADS < 1 or config.nTHREADS > 255):
        raise RuntimeError('config.nTHREADS must be between 1 and 255')
    if (config.nIC is None or config.nIC < 0 or config.nIC > 20):
        raise RuntimeError('config.nIC must be in the range [0..20]')
    if (config.nEC is None or config.nEC < 0 or config.nEC > 20):
        raise RuntimeError('config.nEC must be in the range [0..20]')
    if (config.nISO is None or config.nISO < 0 or config.nISO > 20):
        raise RuntimeError('config.nISO must be in the range [0..20]')

    # Force recompilation
    if config.model == "VolumeFractions":
        filename = "operator_noLUT.c"
    else:
        filename = "operator_withLUT.c"
    path = dirname(pyxfilename)
<<<<<<< HEAD

    if config.build_dir is None:
        utime( join(path,filename), None)
=======
    utime( join(path,filename), None)
>>>>>>> ad3edd49

    return Extension(name=modname,
                     sources=[pyxfilename, join(path, filename)],
                     include_dirs=[numpy.get_include()],
                     define_macros=[('nTHREADS', config.nTHREADS),
                                    ('nIC', config.nIC),
                                    ('nEC', config.nEC),
                                    ('nISO', config.nISO)],
                     extra_compile_args=['-w', '-O3', '-Ofast'])<|MERGE_RESOLUTION|>--- conflicted
+++ resolved
@@ -25,13 +25,9 @@
     else:
         filename = "operator_withLUT.c"
     path = dirname(pyxfilename)
-<<<<<<< HEAD
 
     if config.build_dir is None:
         utime( join(path,filename), None)
-=======
-    utime( join(path,filename), None)
->>>>>>> ad3edd49
 
     return Extension(name=modname,
                      sources=[pyxfilename, join(path, filename)],
