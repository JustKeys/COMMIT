--- conflicted
+++ resolved
@@ -3,31 +3,18 @@
 import sys
 eps = np.finfo(float).eps
 
-<<<<<<< HEAD
 list_regularizers = [None, 'sparsity', 'weighted_sparsity', 'group_sparsity', 'sparse_group_sparsity']
 from commit.proximals import non_negativity, omega_group_sparsity, prox_group_sparsity, soft_thresholding, w_soft_thresholding, omega_sparse_group_sparsity
 # removed, for now, projection_onto_l2_ball
-=======
-list_regularizers = [None, 'sparsity', 'group_sparsity']
-from commit.proximals import non_negativity, omega_group_sparsity, prox_group_sparsity, soft_thresholding # removed, for now, projection_onto_l2_ball
->>>>>>> 3b94d7cd
 
 
 def init_regularisation(
     commit_evaluation,
-<<<<<<< HEAD
-    regularizers=(None, None, None),
-    is_nonnegative=(True, True, True),
-    structureIC=None, weightsIC=None,
-    weightsIC_group=None,
-    lambdas=(0.0, 0.0, 0.0, 0.0)
-=======
     regularizers = (None, None, None),
     lambdas = (0.0, 0.0, 0.0),
     is_nonnegative = (True, True, True),
     structureIC = None,
     weightsIC = None
->>>>>>> 3b94d7cd
 ):
     """
     Initialise the data structure that defines Omega in:
@@ -199,12 +186,8 @@
             groupIdxIC[pos:(pos+g.size)] = g[:]
             pos += g.size
 
-<<<<<<< HEAD
         omegaIC = lambda x: omega_group_sparsity( x, groupIdxIC, groupSizeIC, groupWeightIC, lambda_group_IC )
         #TODO: verify if COMMIT2 results are better than before
-=======
-        omegaIC = lambda x: omega_group_sparsity( x, groupIdxIC, groupSizeIC, groupWeightIC, lambdaIC )
->>>>>>> 3b94d7cd
         if regularisation.get('nnIC'):
             proxIC = lambda x, scaling: non_negativity(prox_group_sparsity(x,groupIdxIC,groupSizeIC,groupWeightIC,scaling*lambda_group_IC),startIC,sizeIC)
         else:
