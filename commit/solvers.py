--- conflicted
+++ resolved
@@ -244,11 +244,7 @@
     return 0.5*np.linalg.norm(A.dot(x)-y)**2 + omega(x)
 
 
-<<<<<<< HEAD
-def solve(y, A, At, tol_fun = 1e-4, tol_x = 1e-6, max_iter = 1000, verbose = 1, x0 = None, regularisation = None, confidence_array = None):
-=======
-def solve(y, A, At, tol_fun = 1e-4, tol_x = 1e-6, max_iter = 1000, verbose = True, x0 = None, regularisation = None):
->>>>>>> b9e09567
+def solve(y, A, At, tol_fun = 1e-4, tol_x = 1e-6, max_iter = 1000, verbose = True, x0 = None, regularisation = None, confidence_array = None):
     """
     Solve the regularised least squares problem
 
@@ -406,13 +402,8 @@
         prev_x = x.copy()
         told = t
         qfval = 0.5 * np.linalg.norm(res)**2
-
-<<<<<<< HEAD
-    if verbose >= 1 :
-=======
-
+    
     if verbose :
->>>>>>> b9e09567
         print( "< Stopping criterion: %s >" % criterion )
 
     opt_details = {}
