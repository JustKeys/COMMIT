#!python
# cython: language_level=3, c_string_type=str, c_string_encoding=ascii, boundscheck=False, wraparound=False, profile=False
from __future__ import print_function
import cython
import numpy as np
cimport numpy as np
import nibabel
from os.path import join, exists, splitext, dirname, isdir
from os import makedirs, remove
import time
import amico
import pickle
from amico.util import LOG, NOTE, WARNING, ERROR
from pkg_resources import get_distribution

# Interface to actual C code
cdef extern from "trk2dictionary_c.cpp":
    int trk2dictionary(
        char* filename_tractogram, int data_offset, int Nx, int Ny, int Nz, float Px, float Py, float Pz, int n_count, int n_scalars, 
        int n_properties, float fiber_shiftX, float fiber_shiftY, float fiber_shiftZ, float min_seg_len, float min_fiber_len,  float max_fiber_len,
        float* ptrPEAKS, int Np, float vf_THR, int ECix, int ECiy, int ECiz,
        float* _ptrMASK, float* ptrTDI, char* path_out, int c, double* ptrPeaksAffine,
        int nBlurRadii, double blurSigma, double* ptrBlurRadii, int* ptrBlurSamples, double* ptrBlurWeights,  float* ptrTractsAffine, unsigned short ndirs, short* prtHashTable
    ) nogil


cpdef run( filename_tractogram=None, path_out=None, filename_peaks=None, filename_mask=None, do_intersect=True,
    fiber_shift=0, min_seg_len=1e-3, min_fiber_len=0.0, max_fiber_len=250.0,
    vf_THR=0.1, peaks_use_affine=False, flip_peaks=[False,False,False], 
<<<<<<< HEAD
    blur_radii=[], blur_samples=[], blur_extent=0.0, blur_sigma=0.0,
=======
    blur_radii=[], blur_samples=[], blur_extent = 0.0, blur_sigma=0.0,
>>>>>>> e5ccc0ca
    filename_trk=None, gen_trk=None, TCK_ref_image=None, ndirs=32761
    ):
    """Perform the conversion of a tractoram to the sparse data-structure internally
    used by COMMIT to perform the matrix-vector multiplications with the operator A
    during the inversion of the linear system.

    Parameters
    ----------
    filename_tractogram : string
        Path to the tractogram (.trk or .tck) containing the streamlines to load.
        
    TCK_ref_image: string
        When loading a .tck tractogram, path to the NIFTI file containing the information about
        the geometry to be used for the tractogram to load. If not specified, it will try to use
        the information from filename_peaks or filename_mask.
    
    path_out : string
        Path to the folder for storing the sparse data structure. If not specified (default),
        a folder name "COMMIT" will be created in the same folder of the tractogram.

    filename_mask : string
        Path to a binary mask for restricting the analysis to specific areas.
        Segments outside this mask are discarded. If not specified (default),
        the mask is created from all voxels intersected by the tracts.

    do_intersect : boolean
        If True then fiber segments that intersect voxel boundaries are splitted (default).
        If False then the centroid of the segment is used as its voxel position.

    fiber_shift : float or list of three float
        If necessary, apply a translation to fiber coordinates (default : 0) to account
        for differences between the reference system of the tracking algorithm and COMMIT.
        The value is specified in voxel units, eg 0.5 translates by half voxel.

    min_seg_len : float
        Discard segments <= than this length in mm (default : 1e-3).

    min_fiber_len : float
        Discard streamlines <= than this length in mm (default : 0.0).

    max_fiber_len : float
        Discard streamlines >= than this length in mm (default : 250.0).

    filename_peaks : string
        Path to the NIFTI file containing the peaks to use as extra-cellular contributions.
        The data matrix should be 4D with last dimension 3*N, where N is the number
        of peaks in each voxel. (default : no extra-cellular contributions).

    peaks_use_affine : boolean
        Whether to rotate the peaks according to the affine matrix (default : False).

    vf_THR : float
        Discard peaks smaller than vf_THR * max peak (default : 0.1).

    flip_peaks : list of three boolean
        If necessary, flips peak orientations along each axis (default : no flipping).

    blur_radii : list of float
        Translate each segment to given radii to assign a broader fiber contribution (default : []).
    
    blur_samples : list of integer
        Segments are duplicated along a circle at a given radius; this parameter controls the
        number of samples to take over a given circle (defaut : []).

    blur_sigma: float
        The contributions of the segments at different radii are damped as a Gaussian (default : 0.0).
    
    ndirs : int
        Number of orientations on the sphere used to discretize the orientation of each
        each segment in a streamline (default : 32761).

    filename_trk : string
        DEPRECATED. Use filename_tractogram instead.

    gen_trk : string
        DEPRECATED. No tractogram will be saved any more, but the returned coefficients will account
        for the streamlines that were pre-filtered in this function.
    """

    # check the value of ndirs
    if not amico.lut.is_valid(ndirs):
        ERROR( 'Unsupported value for ndirs.\nNote: Supported values for ndirs are [500, 1000, 1500, 2000, 2500, 3000, 3500, 4000, 4500, 5000, 5500, 6000, 6500, 7000, 7500, 8000, 8500, 9000, 9500, 10000, 32761 (default)]' )

    # check conflicts of fiber_shift
    if np.isscalar(fiber_shift) :
        fiber_shiftX = fiber_shift
        fiber_shiftY = fiber_shift
        fiber_shiftZ = fiber_shift
    elif len(fiber_shift) == 3 :
        fiber_shiftX = fiber_shift[0]
        fiber_shiftY = fiber_shift[1]
        fiber_shiftZ = fiber_shift[2]
    else :
        ERROR( '"fiber_shift" must be a scalar or a vector with 3 elements' )

    # check for invalid parameters in the blur
    if type(blur_radii)==list:
        blur_radii = np.array(blur_radii, np.double)
    elif type(blur_radii)!=np.ndarray:
        ERROR( '"blur_radii" must be a list of floats' )
    if type(blur_samples)==list:
        blur_samples = np.array(blur_samples, np.int32)
    elif type(blur_samples)!=np.ndarray:
        ERROR( '"blur_samples" must be a list of integers' )

    if blur_sigma > 0 :
        if blur_radii.size != blur_samples.size :
            ERROR( 'The number of blur radii and blur samples must match' )

        if np.count_nonzero( blur_radii<=0 ):
            ERROR( 'A blur radius was <= 0; only positive radii can be used' )

        if np.count_nonzero( blur_samples<1 ):
            ERROR( 'Please specify at least 1 sample per blur radius' )

    tic = time.time()
    LOG( '\n-> Creating the dictionary from tractogram:' )
    
    LOG( '\n   * Configuration:' )
    print( '\t- Segment position = %s' % ( 'COMPUTE INTERSECTIONS' if do_intersect else 'CENTROID' ) )
    print( '\t- Fiber shift X    = %.3f (voxel-size units)' % fiber_shiftX )
    print( '\t- Fiber shift Y    = %.3f (voxel-size units)' % fiber_shiftY )
    print( '\t- Fiber shift Z    = %.3f (voxel-size units)' % fiber_shiftZ )
    if min_seg_len >= 1e-3:
        print( '\t- Min segment len  = %.3f mm' % min_seg_len )
    else:
        print( '\t- Min segment len  = %.2e mm' % min_seg_len )
    print( '\t- Min fiber len    = %.2f mm' % min_fiber_len )
    print( '\t- Max fiber len    = %.2f mm' % max_fiber_len )

    # check blur params
    cdef :
        double [:] blurRadii
        int [:] blurSamples
        double [:] blurWeights
        double* ptrBlurRadii
        int* ptrBlurSamples
        double* ptrBlurWeights
        int nBlurRadii
        float [:] ArrayInvM
        float* ptrArrayInvM
    
    # add a fake radius for original segment
    if blur_sigma == 0:
        nBlurRadii = 1
        blurRadii = np.array( [0.0], np.double )
        blurSamples = np.array( [1], np.int32 )
        blurWeights = np.array( [1], np.double )
    else:
        nBlurRadii = len(blur_radii)+1
        blurRadii = np.insert( blur_radii, 0, 0.0 ).astype(np.double)
        blurSamples = np.insert( blur_samples, 0, 1 ).astype(np.int32)

        # compute weights for gaussian damping
        blurWeights = np.empty_like( blurRadii )
        for i in xrange(nBlurRadii):
            blurWeights[i] = np.exp( -blurRadii[i]**2 / (2.0*blur_sigma**2) )

    if nBlurRadii == 1 :
        print( '\t- Do not blur fibers' )
    else :
        print( '\t- Blur fibers:' )
        print( '\t\t- sigma = %.3f' % blur_sigma )
        print( '\t\t- radii =   [ ', end="" )
        for i in xrange( 1, blurRadii.size ) :
            print( '%.3f ' % blurRadii[i], end="" )
        print( ']' )
        print( '\t\t- weights = [ ', end="" )
        for i in xrange( 1, blurWeights.size ) :
            print( '%.3f ' % blurWeights[i], end="" )
        print( ']' )
        print( '\t\t- samples = [ ', end="" )
        for i in xrange( 1, blurSamples.size ) :
            print( '%5d ' % blurSamples[i], end="" )
        print( ']' )

    ptrBlurRadii   = &blurRadii[0]
    ptrBlurSamples = &blurSamples[0]
    ptrBlurWeights = &blurWeights[0]

    if min_seg_len < 0 :
        ERROR( '"min_seg_len" must be >= 0' )
    if min_fiber_len < 0 :
        ERROR( '"min_fiber_len" must be >= 0' )
    if max_fiber_len < min_fiber_len :
        ERROR( '"max_fiber_len" must be >= "min_fiber_len"' )

    if filename_trk is None and filename_tractogram is None:
        ERROR( '"filename_tractogram" not defined' )

    if filename_trk is not None and filename_tractogram is not None:
        WARNING('"filename_trk" will not be considered, "filename_tractogram" will be used')

    if filename_trk is not None and filename_tractogram is None:
        filename_tractogram = filename_trk
        WARNING('"filename_trk" parameter is deprecated, use "filename_tractogram" instead')

    if path_out is None:
        path_out = dirname(filename_tractogram)
        if path_out == '':
            path_out = '.'
        if not isdir(path_out):
            ERROR( '"path_out" cannot be inferred from "filename_tractogram"' )
        path_out = join(path_out,'COMMIT')

    if gen_trk is not None:
        WARNING('"gen_trk" parameter is deprecated')

    # create output path
    print( '\t- Output written to "%s"' % path_out )
    if not exists( path_out ):
        makedirs( path_out )

    # Load data from files
    LOG( '\n   * Loading data:' )
    cdef short [:] htable = amico.lut.load_precomputed_hash_table(ndirs)
    cdef short* ptrHashTable = &htable[0]

    # Streamlines from tractogram
    print( '\t- Tractogram' )
    
    if not exists(filename_tractogram):
        ERROR( 'Tractogram file not found: %s' % filename_tractogram )        
    extension = splitext(filename_tractogram)[1]
    if extension != ".trk" and extension != ".tck":
        ERROR( 'Invalid input file: only .trk and .tck are supported' )
    
    hdr = nibabel.streamlines.load( filename_tractogram, lazy_load=True ).header
            
    if extension == ".trk":
        Nx = hdr['dimensions'][0]
        Ny = hdr['dimensions'][1]
        Nz = hdr['dimensions'][2]
        Px = hdr['voxel_sizes'][0]
        Py = hdr['voxel_sizes'][1]
        Pz = hdr['voxel_sizes'][2]

        data_offset = 1000
        n_count = hdr['nb_streamlines']
        n_scalars = hdr['nb_scalars_per_point']
        n_properties = hdr['nb_properties_per_streamline']

    if extension == ".tck":
        if TCK_ref_image is None:
            if filename_peaks is not None:
                TCK_ref_image = filename_peaks
            elif filename_mask is not None:
                TCK_ref_image = filename_mask
            else:
                ERROR( 'TCK files do not contain information about the geometry. Use "TCK_ref_image" for that' )

        print ('\t\t- geometry taken from "%s"' %TCK_ref_image)

        nii_image = nibabel.load(TCK_ref_image)
        nii_hdr = nii_image.header if nibabel.__version__ >= '2.0.0' else nii_image.get_header()
        Nx = nii_image.shape[0]
        Ny = nii_image.shape[1]
        Nz = nii_image.shape[2]
        Px = nii_hdr['pixdim'][1]
        Py = nii_hdr['pixdim'][2]
        Pz = nii_hdr['pixdim'][3]
        data_offset = int(hdr['_offset_data'])  #set offset
        n_count = int(hdr['count'])  #set number of fibers
        n_scalars = 0
        n_properties = 0
        
    print( '\t\t- %d x %d x %d' % ( Nx, Ny, Nz ) )
    print( '\t\t- %.4f x %.4f x %.4f' % ( Px, Py, Pz ) )
    print( '\t\t- %d fibers' % n_count )
    if Nx >= 2**16 or Nz >= 2**16 or Nz >= 2**16 :
        ERROR( 'The max dim size is 2^16 voxels' )
    
    # get the affine matrix
    if extension == ".tck":
        scaleMat = np.diag(np.divide(1.0, [Px,Py,Pz]))
        M = nii_hdr.get_best_affine()

        # Affine matrix without scaling, i.e. diagonal is 1
        M[:3, :3] = np.dot(scaleMat, M[:3, :3])
        M = M.astype('<f4') # affine matrix in float value
        invM = np.linalg.inv(M) # inverse affine matrix
        #create a vector of inverse matrix M
        ArrayInvM = np.ravel(invM)
        ptrArrayInvM = &ArrayInvM[0]

    # white-matter mask
    cdef float* ptrMASK
    cdef float [:, :, ::1] niiMASK_img
    if filename_mask is not None :
        print( '\t- Filtering mask' )
        niiMASK = nibabel.load( filename_mask )
        niiMASK_hdr = niiMASK.header if nibabel.__version__ >= '2.0.0' else niiMASK.get_header()
        print( '\t\t- %d x %d x %d' % ( niiMASK.shape[0], niiMASK.shape[1], niiMASK.shape[2] ) )
        print( '\t\t- %.4f x %.4f x %.4f' % ( niiMASK_hdr['pixdim'][1], niiMASK_hdr['pixdim'][2], niiMASK_hdr['pixdim'][3] ) )
        if ( Nx!=niiMASK.shape[0] or Ny!=niiMASK.shape[1] or Nz!=niiMASK.shape[2] or
            abs(Px-niiMASK_hdr['pixdim'][1])>1e-3 or abs(Py-niiMASK_hdr['pixdim'][2])>1e-3 or abs(Pz-niiMASK_hdr['pixdim'][3])>1e-3 ) :
            WARNING( 'Dataset does not have the same geometry as the tractogram' )
        niiMASK_img = np.ascontiguousarray( np.asanyarray( niiMASK.dataobj ).astype(np.float32) )
        ptrMASK  = &niiMASK_img[0,0,0]
    else :
        print( '\t- No mask specified to filter IC compartments' )
        ptrMASK = NULL

    # peaks file for EC contributions
    cdef float* ptrPEAKS
    cdef float [:, :, :, ::1] niiPEAKS_img
    cdef int Np
    cdef float [:, :, ::1] niiTDI_img = np.ascontiguousarray( np.zeros((Nx,Ny,Nz),dtype=np.float32) )
    cdef float* ptrTDI  = &niiTDI_img[0,0,0]
    cdef double [:, ::1] affine
    cdef double* ptrAFFINE
    if filename_peaks is not None :
        print( '\t- EC orientations' )
        niiPEAKS = nibabel.load( filename_peaks )
        niiPEAKS_hdr = niiPEAKS.header if nibabel.__version__ >= '2.0.0' else niiPEAKS.get_header()
        print( '\t\t- %d x %d x %d x %d' % ( niiPEAKS.shape[0], niiPEAKS.shape[1], niiPEAKS.shape[2], niiPEAKS.shape[3] ) )
        print( '\t\t- %.4f x %.4f x %.4f' % ( niiPEAKS_hdr['pixdim'][1], niiPEAKS_hdr['pixdim'][2], niiPEAKS_hdr['pixdim'][3] ) )
        print( '\t\t- ignoring peaks < %.2f * MaxPeak' % vf_THR )
        print( '\t\t- %susing affine matrix' % ( "" if peaks_use_affine else "not " ) )
        print( '\t\t- flipping axes : [ x=%s, y=%s, z=%s ]' % ( flip_peaks[0], flip_peaks[1], flip_peaks[2] ) )
        if ( Nx!=niiPEAKS.shape[0] or Ny!=niiPEAKS.shape[1] or Nz!=niiPEAKS.shape[2] or
            abs(Px-niiPEAKS_hdr['pixdim'][1])>1e-3 or abs(Py-niiPEAKS_hdr['pixdim'][2])>1e-3 or abs(Pz-niiPEAKS_hdr['pixdim'][3])>1e-3 ) :
            WARNING( "Dataset does not have the same geometry as the tractogram" )
        if niiPEAKS.shape[3] % 3 :
            ERROR( 'PEAKS dataset must have 3*k volumes' )
        if vf_THR < 0 or vf_THR > 1 :
            ERROR( '"vf_THR" must be between 0 and 1' )
        niiPEAKS_img = np.ascontiguousarray( np.asanyarray( niiPEAKS.dataobj ).astype(np.float32) )
        ptrPEAKS = &niiPEAKS_img[0,0,0,0]
        Np = niiPEAKS.shape[3]/3

        # affine matrix to rotate gradien directions (if required)
        if peaks_use_affine :
            affine = np.ascontiguousarray( niiPEAKS.affine[:3,:3].T )
        else :
            affine = np.ascontiguousarray( np.eye(3) )
        ptrAFFINE = &affine[0,0]
    else :
        print( '\t- No dataset specified for EC compartments' )
        Np = 0
        ptrPEAKS = NULL
        ptrAFFINE = NULL

    # write dictionary information info file
    dictionary_info = {}
    dictionary_info['filename_tractogram'] = filename_tractogram
    dictionary_info['TCK_ref_image'] = TCK_ref_image
    dictionary_info['path_out'] = path_out
    dictionary_info['filename_peaks'] = filename_peaks
    dictionary_info['filename_mask'] = filename_mask
    dictionary_info['do_intersect'] = do_intersect
    dictionary_info['fiber_shift'] = fiber_shift
    dictionary_info['min_seg_len'] = min_seg_len
    dictionary_info['min_fiber_len'] = min_fiber_len
    dictionary_info['max_fiber_len'] = max_fiber_len
    dictionary_info['vf_THR'] = vf_THR
    dictionary_info['peaks_use_affine'] = peaks_use_affine
    dictionary_info['flip_peaks'] = flip_peaks
    dictionary_info['blur_radii'] = blur_radii
    dictionary_info['blur_samples'] = blur_samples
    dictionary_info['blur_sigma'] = blur_sigma    
    dictionary_info['ndirs'] = ndirs
    with open( join(path_out,'dictionary_info.pickle'), 'wb+' ) as dictionary_info_file:
        pickle.dump(dictionary_info, dictionary_info_file, protocol=2)

    # calling actual C code
    ret = trk2dictionary( filename_tractogram, data_offset,
        Nx, Ny, Nz, Px, Py, Pz, n_count, n_scalars, n_properties,
        fiber_shiftX, fiber_shiftY, fiber_shiftZ, min_seg_len, min_fiber_len, max_fiber_len,
        ptrPEAKS, Np, vf_THR, -1 if flip_peaks[0] else 1, -1 if flip_peaks[1] else 1, -1 if flip_peaks[2] else 1,
        ptrMASK, ptrTDI, path_out, 1 if do_intersect else 0, ptrAFFINE,
        nBlurRadii, blur_sigma, ptrBlurRadii, ptrBlurSamples, ptrBlurWeights, ptrArrayInvM, ndirs, ptrHashTable  );
    if ret == 0 :
        WARNING( 'DICTIONARY not generated' )
        return None

    # save TDI and MASK maps
    if filename_mask is not None :
        affine = niiMASK.affine if nibabel.__version__ >= '2.0.0' else niiMASK.get_affine()
    elif filename_peaks is not None :
        affine = niiPEAKS.affine if nibabel.__version__ >= '2.0.0' else niiPEAKS.get_affine()
    else :
        affine = np.diag( [Px, Py, Pz, 1] )

    niiTDI = nibabel.Nifti1Image( niiTDI_img, affine )
    nii_hdr = niiTDI.header if nibabel.__version__ >= '2.0.0' else niiTDI.get_header()
    nii_hdr['descrip'] = 'Created with COMMIT %s'%get_distribution('dmri-commit').version
    nibabel.save( niiTDI, join(path_out,'dictionary_tdi.nii.gz') )

    if filename_mask is not None :
        niiMASK = nibabel.Nifti1Image( niiMASK_img, affine )
    else :
        niiMASK = nibabel.Nifti1Image( (np.asarray(niiTDI_img)>0).astype(np.float32), affine )
    nii_hdr = niiMASK.header if nibabel.__version__ >= '2.0.0' else niiMASK.get_header()
    nii_hdr['descrip'] = 'Created with COMMIT %s'%get_distribution('dmri-commit').version
    nibabel.save( niiMASK, join(path_out,'dictionary_mask.nii.gz') )

    LOG( '\n   [ %.1f seconds ]' % ( time.time() - tic ) )<|MERGE_RESOLUTION|>--- conflicted
+++ resolved
@@ -27,11 +27,7 @@
 cpdef run( filename_tractogram=None, path_out=None, filename_peaks=None, filename_mask=None, do_intersect=True,
     fiber_shift=0, min_seg_len=1e-3, min_fiber_len=0.0, max_fiber_len=250.0,
     vf_THR=0.1, peaks_use_affine=False, flip_peaks=[False,False,False], 
-<<<<<<< HEAD
-    blur_radii=[], blur_samples=[], blur_extent=0.0, blur_sigma=0.0,
-=======
     blur_radii=[], blur_samples=[], blur_extent = 0.0, blur_sigma=0.0,
->>>>>>> e5ccc0ca
     filename_trk=None, gen_trk=None, TCK_ref_image=None, ndirs=32761
     ):
     """Perform the conversion of a tractoram to the sparse data-structure internally
