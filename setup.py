from setuptools import Extension, setup
from setuptools.command.build_ext import build_ext


def get_extensions():
    # Cython extension to create the sparse data structure from a tractogram
    # for the computation of matrix-vector multiplications
    ext1 = Extension(name='commit.trk2dictionary',
                     sources=['commit/trk2dictionary/trk2dictionary.pyx'],
                     extra_compile_args=['-w'],
                     language='c++')

    ext2 = Extension(name='commit.core',
                     sources=['commit/core.pyx'],
                     extra_compile_args=['-w'],
                     language='c++')

    ext3 = Extension(name='commit.proximals',
                     sources=['commit/proximals.pyx'],
                     extra_compile_args=['-w'],
                     language='c++')

    return [ext1, ext2, ext3]


class CustomBuildExtCommand(build_ext):
    """ build_ext command to use when numpy headers are needed. """

    def run(self):
        # Now that the requirements are installed, get everything from numpy
        from Cython.Build import cythonize
        from numpy import get_include
        
        # Add everything requires for build
        self.swig_opts = None
        self.include_dirs = [get_include()]
        self.distribution.ext_modules[:] = cythonize(
                    self.distribution.ext_modules)

        # Call original build_ext command
        build_ext.finalize_options(self)
        build_ext.run(self)


description = 'Convex Optimization Modeling for Microstructure Informed Tractography (COMMIT)'
opts = dict(name='dmri-commit',
<<<<<<< HEAD
            version='1.5.0',
=======
            version='1.4.4',
>>>>>>> ad3edd49
            description=description,
            long_description=description,
            author='Alessandro Daducci',
            author_email='alessandro.daducci@univr.it',
            url='https://github.com/daducci/COMMIT',
            packages=['commit', 'commit.operator'],
            cmdclass={'build_ext': CustomBuildExtCommand},
            ext_modules=get_extensions(),
            setup_requires=['Cython>=0.29', 'numpy>=1.12'],
            install_requires=['Cython>=0.29', 'dmri-amico>=1.2.6', 'dipy>=1.0', 'numpy>=1.12'],
            package_data={'commit.operator': ["*.*"]})

setup(**opts)<|MERGE_RESOLUTION|>--- conflicted
+++ resolved
@@ -44,11 +44,7 @@
 
 description = 'Convex Optimization Modeling for Microstructure Informed Tractography (COMMIT)'
 opts = dict(name='dmri-commit',
-<<<<<<< HEAD
-            version='1.5.0',
-=======
-            version='1.4.4',
->>>>>>> ad3edd49
+            version='1.4.5',
             description=description,
             long_description=description,
             author='Alessandro Daducci',
