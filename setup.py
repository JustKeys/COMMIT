--- conflicted
+++ resolved
@@ -7,16 +7,10 @@
 def get_extensions():
     # Cython extension to create the sparse data structure from a tractogram
     # for the computation of matrix-vector multiplications
-<<<<<<< HEAD
-    trk2dictionary = Extension(name='commit.trk2dictionary',
-                     sources=['commit/trk2dictionary/trk2dictionary.pyx'],
-                     extra_compile_args=['-w', '-std=c++11'],
-                     libraries=['stdc++'],
-=======
     trk2dictionary = Extension(name=f'{package_name}.trk2dictionary',
                      sources=[f'{package_name}/trk2dictionary/trk2dictionary.pyx'],
-                     extra_compile_args=['-w'],
->>>>>>> a2a4d458
+                     libraries=['stdc++'],
+                     extra_compile_args=['-w', '-std=c++11'],
                      language='c++')
     core = Extension(name=f'{package_name}.core',
                      sources=[f'{package_name}/core.pyx'],
