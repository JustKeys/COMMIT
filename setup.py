--- conflicted
+++ resolved
@@ -34,26 +34,6 @@
         build_ext.finalize_options(self)
         build_ext.run(self)
 
-<<<<<<< HEAD
-
-description = 'Convex Optimization Modeling for Microstructure Informed Tractography (COMMIT)'
-opts = dict(name='dmri-commit',
-            version='1.6.0',
-            description=description,
-            long_description=description,
-            author='Alessandro Daducci',
-            author_email='alessandro.daducci@univr.it',
-            url='https://github.com/daducci/COMMIT',
-            license='BSD license',
-            packages=['commit', 'commit.operator'],
-            cmdclass={'build_ext': CustomBuildExtCommand},
-            ext_modules=get_extensions(),
-            setup_requires=['Cython>=0.29', 'numpy>=1.12'],
-            install_requires=['wheel', 'setuptools>=46.1', 'Cython>=0.29', 'numpy>=1.12', 'scipy>=1.0', 'dipy>=1.0', 'dmri-amico>=1.3.0'],
-            package_data={'commit.operator': ["*.*"]})
-
-setup(**opts)
-=======
 # import details from commit/info.py
 import sys
 sys.path.insert(0, './commit/')
@@ -75,5 +55,4 @@
     setup_requires=['Cython>=0.29', 'numpy>=1.12'],
     install_requires=['wheel', 'setuptools>=46.1', 'Cython>=0.29', 'numpy>=1.12', 'scipy>=1.0', 'dipy>=1.0', 'dmri-amico>=1.3.0'],
     package_data={'commit.operator': ["*.*"]}
-)
->>>>>>> 8d5e4bb6
+)